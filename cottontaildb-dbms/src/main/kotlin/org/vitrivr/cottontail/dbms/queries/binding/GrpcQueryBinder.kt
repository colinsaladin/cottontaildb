--- conflicted
+++ resolved
@@ -70,11 +70,7 @@
      * @throws QueryException.QuerySyntaxException If [CottontailGrpc.Query] is structurally incorrect.
      */
     @Suppress("UNCHECKED_CAST")
-<<<<<<< HEAD
-    fun bind(query: CottontailGrpc.Query, context: QueryContext): OperatorNode.Logical {
-=======
     fun bind(query: CottontailGrpc.Query, context: DefaultQueryContext): OperatorNode.Logical {
->>>>>>> 3c612f25
         /* Parse SELECT-clause (projection); this clause is important because of aliases. */
         val projection = if (query.hasProjection()) { query.projection } else { DEFAULT_PROJECTION }
         val columns = this.parseProjectionColumns(projection)
@@ -277,11 +273,7 @@
      *
      * @return The resulting [OperatorNode.Logical].
      */
-<<<<<<< HEAD
-    private fun parseAndBindFrom(from: CottontailGrpc.From, columns: Map<Name.ColumnName, Name>, context: QueryContext): OperatorNode.Logical = try {
-=======
     private fun parseAndBindFrom(from: CottontailGrpc.From, columns: Map<Name.ColumnName, Name>, context: DefaultQueryContext): OperatorNode.Logical = try {
->>>>>>> 3c612f25
         when (from.fromCase) {
             CottontailGrpc.From.FromCase.SCAN -> {
                 val entity = parseAndBindEntity(from.scan.entity, context)
@@ -344,12 +336,8 @@
      *
      * @return The resulting [BooleanPredicate].
      */
-<<<<<<< HEAD
-    private fun parseAndBindBooleanPredicate(input: OperatorNode.Logical, where: CottontailGrpc.Where, context: QueryContext): OperatorNode.Logical {
-=======
     private fun parseAndBindBooleanPredicate(input:OperatorNode.Logical, where: CottontailGrpc.Where, context: DefaultQueryContext): OperatorNode.Logical {
         val subqueries = mutableListOf<OperatorNode.Logical>()
->>>>>>> 3c612f25
         val predicate = when (where.predicateCase) {
             CottontailGrpc.Where.PredicateCase.ATOMIC -> parseAndBindAtomicBooleanPredicate(input, where.atomic, context, subqueries)
             CottontailGrpc.Where.PredicateCase.COMPOUND -> parseAndBindCompoundBooleanPredicate(input, where.compound, context, subqueries)
@@ -375,11 +363,7 @@
 
      * @return The resulting [BooleanPredicate.Compound].
      */
-<<<<<<< HEAD
-    private fun parseAndBindCompoundBooleanPredicate(input: OperatorNode.Logical, compound: CottontailGrpc.CompoundBooleanPredicate, context: QueryContext): BooleanPredicate.Compound {
-=======
     private fun parseAndBindCompoundBooleanPredicate(input: OperatorNode.Logical, compound: CottontailGrpc.CompoundBooleanPredicate, context: DefaultQueryContext, subqueries: MutableList<OperatorNode.Logical>): BooleanPredicate.Compound {
->>>>>>> 3c612f25
         val left = when (compound.leftCase) {
             CottontailGrpc.CompoundBooleanPredicate.LeftCase.ALEFT -> parseAndBindAtomicBooleanPredicate(input, compound.aleft, context, subqueries)
             CottontailGrpc.CompoundBooleanPredicate.LeftCase.CLEFT -> parseAndBindCompoundBooleanPredicate(input, compound.cleft, context, subqueries)
@@ -408,11 +392,7 @@
      *
      * @return The resulting [BooleanPredicate.Atomic].
      */
-<<<<<<< HEAD
-    private fun parseAndBindAtomicBooleanPredicate(input: OperatorNode.Logical, atomic: CottontailGrpc.AtomicBooleanPredicate, context: QueryContext): BooleanPredicate.Atomic {
-=======
     private fun parseAndBindAtomicBooleanPredicate(input: OperatorNode.Logical, atomic: CottontailGrpc.AtomicBooleanPredicate, context: DefaultQueryContext, subqueries: MutableList<OperatorNode.Logical>): BooleanPredicate.Atomic {
->>>>>>> 3c612f25
         /* Parse and bind column name to input */
         val left = context.bindings.bind(input.findUniqueColumnForName(atomic.left.fqn()))
         val right: List<Binding> = when (atomic.right.operandCase) {
@@ -487,11 +467,7 @@
      *
      * @return The resulting [SortLogicalOperatorNode].
      */
-<<<<<<< HEAD
-    private fun parseAndBindFunction(input: OperatorNode.Logical, function: CottontailGrpc.Function, name: Name.ColumnName, context: QueryContext): OperatorNode.Logical {
-=======
     private fun parseAndBindFunction(input: OperatorNode.Logical, function: CottontailGrpc.Function, name: Name.ColumnName, context: DefaultQueryContext): OperatorNode.Logical {
->>>>>>> 3c612f25
         val arguments = function.argumentsList.mapIndexed { i, a ->
             when (a.expCase) {
                 CottontailGrpc.Expression.ExpCase.LITERAL -> context.bindings.bind(a.literal.toValue())
@@ -522,11 +498,7 @@
      *
      * @return The resulting [SortLogicalOperatorNode].
      */
-<<<<<<< HEAD
-    private fun parseAndBindNestedFunction(input: OperatorNode.Logical, function: CottontailGrpc.Function, context: QueryContext): Binding.Function {
-=======
     private fun parseAndBindNestedFunction(input: OperatorNode.Logical, function: CottontailGrpc.Function, context: DefaultQueryContext): Binding.Function {
->>>>>>> 3c612f25
         val arguments = function.argumentsList.mapIndexed { i, a ->
             when (a.expCase) {
                 CottontailGrpc.Expression.ExpCase.LITERAL -> context.bindings.bind(a.literal.toValue())
@@ -555,11 +527,7 @@
      *
      * @return The resulting [SortLogicalOperatorNode].
      */
-<<<<<<< HEAD
-    private fun parseAndBindOrder(input: OperatorNode.Logical, order: CottontailGrpc.Order, context: QueryContext): OperatorNode.Logical {
-=======
     private fun parseAndBindOrder(input: OperatorNode.Logical, order: CottontailGrpc.Order, context: DefaultQueryContext): OperatorNode.Logical {
->>>>>>> 3c612f25
         val sortOn = order.componentsList.map { input.findUniqueColumnForName(it.column.fqn()) to SortOrder.valueOf(it.direction.toString()) }
         return SortLogicalOperatorNode(input, sortOn)
     }
@@ -573,11 +541,7 @@
      *
      * @return The resulting [SelectProjectionLogicalOperatorNode].
      */
-<<<<<<< HEAD
-    private fun parseAndBindProjection(input: OperatorNode.Logical, projection: Map<Name.ColumnName, Name>, op: Projection, context: QueryContext, simplify: Boolean = false): OperatorNode.Logical = try {
-=======
     private fun parseAndBindProjection(input: OperatorNode.Logical, projection: Map<Name.ColumnName, Name>, op: Projection, context: DefaultQueryContext): OperatorNode.Logical = try {
->>>>>>> 3c612f25
         when (op) {
             Projection.SELECT,
             Projection.SELECT_DISTINCT -> {
