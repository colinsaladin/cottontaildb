--- conflicted
+++ resolved
@@ -33,26 +33,18 @@
      */
     override fun toFlow(context: TransactionContext): Flow<Record> {
         val fetch = this.fetch.map { it.second }.toTypedArray()
-<<<<<<< HEAD
+        val columns = this.fetch.map { it.first.column }.toTypedArray()
         val random = SplittableRandom(this@EntitySampleOperator.seed)
         return flow {
             this@EntitySampleOperator.entity.cursor(fetch).use { cursor ->
                 while (cursor.moveNext()) {
                     if (random.nextDouble(0.0, 1.0) <= this@EntitySampleOperator.p) {
-                        val record = cursor.value()
+                        val next = cursor.value()
+                        val values = Array(columns.size) { next[it] }
+                        val record = StandaloneRecord(next.tupleId, columns, values)
                         this@EntitySampleOperator.fetch.first().first.context.update(record) /* Important: Make new record available to binding context. */
                         emit(record)
                     }
-=======
-        val columns = this.fetch.map { it.first.column }.toTypedArray()
-        return flow {
-            val random = SplittableRandom(this@EntitySampleOperator.seed)
-            for (record in this@EntitySampleOperator.entity.scan(fetch)) {
-                if (random.nextDouble(0.0, 1.0) <= this@EntitySampleOperator.p) {
-                    val rec = StandaloneRecord(record.tupleId, columns, Array(this@EntitySampleOperator.fetch.size) { record[it] })
-                    this@EntitySampleOperator.fetch.first().first.context.update(rec)
-                    emit(rec)
->>>>>>> ff83bdec
                 }
             }
         }
