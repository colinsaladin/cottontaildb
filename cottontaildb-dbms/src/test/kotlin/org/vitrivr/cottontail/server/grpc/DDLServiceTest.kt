package org.vitrivr.cottontail.server.grpc

import io.grpc.ManagedChannel
import io.grpc.Status
import io.grpc.StatusRuntimeException
import io.grpc.netty.NettyChannelBuilder
import org.junit.jupiter.api.*
import org.vitrivr.cottontail.client.SimpleClient
import org.vitrivr.cottontail.client.language.basics.Type
import org.vitrivr.cottontail.client.language.ddl.*
<<<<<<< HEAD
import org.vitrivr.cottontail.test.EmbeddedCottontailGrpcServer
import org.vitrivr.cottontail.test.GrpcTestUtils
import org.vitrivr.cottontail.test.TestConstants
import org.vitrivr.cottontail.test.TestConstants.DBO_CONSTANT
import org.vitrivr.cottontail.test.TestConstants.TEST_SCHEMA
=======
import org.vitrivr.cottontail.embedded
import org.vitrivr.cottontail.server.CottontailServer
>>>>>>> eb7ddb4e
import java.util.concurrent.TimeUnit
import kotlin.time.ExperimentalTime

@ExperimentalTime
@TestInstance(TestInstance.Lifecycle.PER_CLASS)
class DDLServiceTest {

    private lateinit var client: SimpleClient
    private lateinit var channel: ManagedChannel
<<<<<<< HEAD
    private lateinit var embedded: EmbeddedCottontailGrpcServer
=======
    private lateinit var embedded: CottontailServer
>>>>>>> eb7ddb4e

    @BeforeAll
    fun startCottontail() {
        this.embedded = EmbeddedCottontailGrpcServer(TestConstants.testConfig())
        this.channel = NettyChannelBuilder.forAddress("localhost", 1865).usePlaintext().build()
        this.client = SimpleClient(this.channel)

        /** Drop and (re-)create test schema. */
        GrpcTestUtils.dropTestSchema(client)
    }

    @AfterAll
    fun cleanup() {
        /* Drop test schema. */
        GrpcTestUtils.dropTestSchema(client)

        /** Close SimpleClient. */
        this.client.close()

        /* Shutdown ManagedChannel. */
        this.channel.shutdown()
        this.channel.awaitTermination(25000, TimeUnit.MILLISECONDS)

        /* Stop embedded server. */
        this.embedded.shutdownAndWait()

    }

    @BeforeEach
    fun setup() {
        assert(client.ping())
    }

    @AfterEach
    fun teardown() {
        try {
            client.drop(DropSchema(TEST_SCHEMA))
        } catch (e: StatusRuntimeException) {
            if (e.status.code != Status.NOT_FOUND.code) {
                fail("Status was " + e.status + " instead of NOT_FOUND")
            }
        }

        /* Make sure, that no transaction or locks are dangling. */
        val locks = this.client.locks()
        Assertions.assertFalse(locks.hasNext())
        locks.close()
    }

    @Test
    fun pingTest() {
        assert(client.ping()) { "ping unsuccessful" }
    }

    /**
     * At this point, the test schema should not exist.
     * Therefore, trying to drop it should lead to a NOT_FOUND StatusRuntimeException
     */
    @Test
    fun dropNotFoundSchema() {
        try {
            client.drop(DropSchema(TEST_SCHEMA))
        } catch (e: StatusRuntimeException) {
            if (e.status.code != Status.NOT_FOUND.code) {
                fail("Status was " + e.status + " instead of NOT_FOUND")
            }
        }
    }

    @Test
    fun createAndListSchema() {
        client.create(CreateSchema(TEST_SCHEMA))
        val names = schemaNames()
        assert(names.contains("warren.$TEST_SCHEMA")) { "returned schema names were $names instead of expected $TEST_SCHEMA" }
    }

    @Test
    fun createAndDropSchema() {
        this.client.create(CreateSchema(TEST_SCHEMA))
        this.client.drop(DropSchema(TEST_SCHEMA))
        val names = schemaNames()
        assert(!names.contains("warren.$TEST_SCHEMA")) { "Schema $TEST_SCHEMA was not dropped" }
    }

    @Test
    fun dropNonExistingEntity() {
        try {
            client.create(CreateSchema(TEST_SCHEMA))
            client.drop(DropEntity(GrpcTestUtils.TEST_ENTITY_FQN))
        } catch (e: StatusRuntimeException) {
            if (e.status.code != Status.NOT_FOUND.code) {
                fail("status was " + e.status + " instead of NOT_FOUND")
            }
        }
    }

    @Test
    fun createAndListEntity() {
        try {
            client.create(CreateSchema(TEST_SCHEMA))
            client.create(CreateEntity(GrpcTestUtils.TEST_ENTITY_FQN).column("id", Type.STRING))
            val names = entityNames()
            assert(names.contains(GrpcTestUtils.TEST_ENTITY_FQN_WITH_WARREN)) { "Returned entity names do not contain ${GrpcTestUtils.TEST_ENTITY_FQN_WITH_WARREN}." }
        } catch (e: StatusRuntimeException) {
            fail("Creating entity ${GrpcTestUtils.TEST_ENTITY_FQN_WITH_WARREN} failed with status " + e.status)
        }
    }


    @Test
    fun createAndVerifyAboutEntity() {
        try {
            this.client.create(CreateSchema(TEST_SCHEMA))
            this.client.create(CreateEntity(GrpcTestUtils.TEST_ENTITY_FQN).column("id", Type.STRING))
            val about = this.client.about(AboutEntity(GrpcTestUtils.TEST_ENTITY_FQN))
            assert(about.hasNext()) { "could not verify existence with about message" }
        } catch (e: StatusRuntimeException) {
            fail("Creating entity ${GrpcTestUtils.TEST_ENTITY_FQN_WITH_WARREN} failed with status " + e.status)
        }
    }

    /**
     * drop entity api should accept both with and without warren qualifier
     */
    @Test
    fun createAndDropEntity() {
        try {
            client.create(CreateSchema(TEST_SCHEMA))
            client.create(CreateEntity(GrpcTestUtils.TEST_ENTITY_FQN).column("id", Type.STRING))
            client.drop(DropEntity(GrpcTestUtils.TEST_ENTITY_FQN))
            val names = entityNames()
            assert(!names.contains(GrpcTestUtils.TEST_ENTITY_FQN)) { "Returned entity names do not contain ${GrpcTestUtils.TEST_ENTITY_FQN_WITH_WARREN}." }
        } catch (e: StatusRuntimeException) {
            fail("Creating entity ${GrpcTestUtils.TEST_ENTITY_FQN} failed with status " + e.status)
        }
    }

    /**
     * drop entity api should accept both with and without warren qualifier
     */
    @Test
    fun createAndDropEntityWithWarren() {
        try {
            client.create(CreateSchema(TEST_SCHEMA))
            client.create(CreateEntity(GrpcTestUtils.TEST_ENTITY_FQN).column("id", Type.STRING))
            client.drop(DropEntity(GrpcTestUtils.TEST_ENTITY_FQN))
            val names = entityNames()
            assert(!names.contains(GrpcTestUtils.TEST_ENTITY_FQN_WITH_WARREN)) { "Returned entity names do not contain ${GrpcTestUtils.TEST_ENTITY_FQN_WITH_WARREN}." }
        } catch (e: StatusRuntimeException) {
            fail("Creating entity ${GrpcTestUtils.TEST_ENTITY_FQN_WITH_WARREN} failed with status " + e.status)
        }
    }

    @Test
    fun aboutNonExistingEntity() {
        Assertions.assertThrows(StatusRuntimeException::class.java) {
            this.client.about(AboutEntity(GrpcTestUtils.TEST_ENTITY_FQN))
        }
    }

    private fun schemaNames(): List<String> {
        val names = mutableListOf<String>()
        client.list(ListSchemas()).forEach { t -> names.add(t.asString(DBO_CONSTANT)!!) }
        return names
    }

    private fun entityNames(): List<String> {
        val names = mutableListOf<String>()
        client.list(ListEntities(TEST_SCHEMA)).forEach { t -> names.add(t.asString(DBO_CONSTANT)!!) }
        return names
    }
}<|MERGE_RESOLUTION|>--- conflicted
+++ resolved
@@ -8,16 +8,12 @@
 import org.vitrivr.cottontail.client.SimpleClient
 import org.vitrivr.cottontail.client.language.basics.Type
 import org.vitrivr.cottontail.client.language.ddl.*
-<<<<<<< HEAD
-import org.vitrivr.cottontail.test.EmbeddedCottontailGrpcServer
+import org.vitrivr.cottontail.embedded
+import org.vitrivr.cottontail.server.CottontailServer
 import org.vitrivr.cottontail.test.GrpcTestUtils
 import org.vitrivr.cottontail.test.TestConstants
 import org.vitrivr.cottontail.test.TestConstants.DBO_CONSTANT
 import org.vitrivr.cottontail.test.TestConstants.TEST_SCHEMA
-=======
-import org.vitrivr.cottontail.embedded
-import org.vitrivr.cottontail.server.CottontailServer
->>>>>>> eb7ddb4e
 import java.util.concurrent.TimeUnit
 import kotlin.time.ExperimentalTime
 
@@ -27,16 +23,12 @@
 
     private lateinit var client: SimpleClient
     private lateinit var channel: ManagedChannel
-<<<<<<< HEAD
-    private lateinit var embedded: EmbeddedCottontailGrpcServer
-=======
     private lateinit var embedded: CottontailServer
->>>>>>> eb7ddb4e
 
     @BeforeAll
     fun startCottontail() {
-        this.embedded = EmbeddedCottontailGrpcServer(TestConstants.testConfig())
-        this.channel = NettyChannelBuilder.forAddress("localhost", 1865).usePlaintext().build()
+        this.embedded = embedded(TestConstants.testConfig())
+        this.channel =  NettyChannelBuilder.forAddress("localhost", 1865).usePlaintext().build()
         this.client = SimpleClient(this.channel)
 
         /** Drop and (re-)create test schema. */
@@ -65,22 +57,6 @@
         assert(client.ping())
     }
 
-    @AfterEach
-    fun teardown() {
-        try {
-            client.drop(DropSchema(TEST_SCHEMA))
-        } catch (e: StatusRuntimeException) {
-            if (e.status.code != Status.NOT_FOUND.code) {
-                fail("Status was " + e.status + " instead of NOT_FOUND")
-            }
-        }
-
-        /* Make sure, that no transaction or locks are dangling. */
-        val locks = this.client.locks()
-        Assertions.assertFalse(locks.hasNext())
-        locks.close()
-    }
-
     @Test
     fun pingTest() {
         assert(client.ping()) { "ping unsuccessful" }
@@ -98,14 +74,28 @@
             if (e.status.code != Status.NOT_FOUND.code) {
                 fail("Status was " + e.status + " instead of NOT_FOUND")
             }
+
+            /* Make sure, that no transaction or locks are dangling. */
+            val locks = this.client.locks()
+            Assertions.assertFalse(locks.hasNext())
+            locks.close()
         }
     }
 
     @Test
     fun createAndListSchema() {
-        client.create(CreateSchema(TEST_SCHEMA))
-        val names = schemaNames()
-        assert(names.contains("warren.$TEST_SCHEMA")) { "returned schema names were $names instead of expected $TEST_SCHEMA" }
+        try {
+            client.create(CreateSchema(TEST_SCHEMA))
+            val names = schemaNames()
+            assert(names.contains("warren.$TEST_SCHEMA")) { "returned schema names were $names instead of expected $TEST_SCHEMA" }
+        } finally {
+            client.drop(DropSchema(TEST_SCHEMA))
+
+            /* Make sure, that no transaction or locks are dangling. */
+            val locks = this.client.locks()
+            Assertions.assertFalse(locks.hasNext())
+            locks.close()
+        }
     }
 
     @Test
@@ -114,6 +104,11 @@
         this.client.drop(DropSchema(TEST_SCHEMA))
         val names = schemaNames()
         assert(!names.contains("warren.$TEST_SCHEMA")) { "Schema $TEST_SCHEMA was not dropped" }
+
+        /* Make sure, that no transaction or locks are dangling. */
+        val locks = this.client.locks()
+        Assertions.assertFalse(locks.hasNext())
+        locks.close()
     }
 
     @Test
@@ -125,6 +120,13 @@
             if (e.status.code != Status.NOT_FOUND.code) {
                 fail("status was " + e.status + " instead of NOT_FOUND")
             }
+        } finally {
+            client.drop(DropSchema(TEST_SCHEMA))
+
+            /* Make sure, that no transaction or locks are dangling. */
+            val locks = this.client.locks()
+            Assertions.assertFalse(locks.hasNext())
+            locks.close()
         }
     }
 
@@ -137,9 +139,15 @@
             assert(names.contains(GrpcTestUtils.TEST_ENTITY_FQN_WITH_WARREN)) { "Returned entity names do not contain ${GrpcTestUtils.TEST_ENTITY_FQN_WITH_WARREN}." }
         } catch (e: StatusRuntimeException) {
             fail("Creating entity ${GrpcTestUtils.TEST_ENTITY_FQN_WITH_WARREN} failed with status " + e.status)
-        }
-    }
-
+        } finally {
+            client.drop(DropSchema(TEST_SCHEMA))
+
+            /* Make sure, that no transaction or locks are dangling. */
+            val locks = this.client.locks()
+            Assertions.assertFalse(locks.hasNext())
+            locks.close()
+        }
+    }
 
     @Test
     fun createAndVerifyAboutEntity() {
@@ -150,6 +158,13 @@
             assert(about.hasNext()) { "could not verify existence with about message" }
         } catch (e: StatusRuntimeException) {
             fail("Creating entity ${GrpcTestUtils.TEST_ENTITY_FQN_WITH_WARREN} failed with status " + e.status)
+        } finally {
+            client.drop(DropSchema(TEST_SCHEMA))
+
+            /* Make sure, that no transaction or locks are dangling. */
+            val locks = this.client.locks()
+            Assertions.assertFalse(locks.hasNext())
+            locks.close()
         }
     }
 
@@ -166,6 +181,13 @@
             assert(!names.contains(GrpcTestUtils.TEST_ENTITY_FQN)) { "Returned entity names do not contain ${GrpcTestUtils.TEST_ENTITY_FQN_WITH_WARREN}." }
         } catch (e: StatusRuntimeException) {
             fail("Creating entity ${GrpcTestUtils.TEST_ENTITY_FQN} failed with status " + e.status)
+        } finally {
+            client.drop(DropSchema(TEST_SCHEMA))
+
+            /* Make sure, that no transaction or locks are dangling. */
+            val locks = this.client.locks()
+            Assertions.assertFalse(locks.hasNext())
+            locks.close()
         }
     }
 
@@ -182,6 +204,13 @@
             assert(!names.contains(GrpcTestUtils.TEST_ENTITY_FQN_WITH_WARREN)) { "Returned entity names do not contain ${GrpcTestUtils.TEST_ENTITY_FQN_WITH_WARREN}." }
         } catch (e: StatusRuntimeException) {
             fail("Creating entity ${GrpcTestUtils.TEST_ENTITY_FQN_WITH_WARREN} failed with status " + e.status)
+        } finally {
+            client.drop(DropSchema(TEST_SCHEMA))
+
+            /* Make sure, that no transaction or locks are dangling. */
+            val locks = this.client.locks()
+            Assertions.assertFalse(locks.hasNext())
+            locks.close()
         }
     }
 
@@ -190,6 +219,13 @@
         Assertions.assertThrows(StatusRuntimeException::class.java) {
             this.client.about(AboutEntity(GrpcTestUtils.TEST_ENTITY_FQN))
         }
+
+        /* Make sure, that no transaction or locks are dangling. */
+        val locks = this.client.locks()
+        Assertions.assertFalse(locks.hasNext())
+
+        /* Close iterator. */
+        locks.close()
     }
 
     private fun schemaNames(): List<String> {
