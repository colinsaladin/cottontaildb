--- conflicted
+++ resolved
@@ -3,12 +3,8 @@
 
 buildscript {
     ext.luceneVersion = '7.7.1'
-<<<<<<< HEAD
-    ext.kotlinVersion = '1.3.70'
-=======
     ext.kotlinVersion = '1.4.10'
 
->>>>>>> 998755e9
     repositories {
         jcenter()
     }
@@ -106,35 +102,24 @@
     compile group: 'org.jline', name: 'jline', version: '3.16.0'
 
     ///// JUnit 5
-<<<<<<< HEAD
-    testCompile group: 'org.junit.jupiter', name: 'junit-jupiter-api', version: '5.6.1'
-    testCompile group: 'org.junit.jupiter', name: 'junit-jupiter-engine', version: '5.6.1'
-    testCompile group: 'org.junit.jupiter', name: 'junit-jupiter-params', version: '5.6.1'
-=======
     testCompile group: 'org.junit.jupiter', name: 'junit-jupiter-api', version: '5.7.0'
     testCompile group: 'org.junit.jupiter', name: 'junit-jupiter-engine', version: '5.7.0'
     testCompile group: 'org.junit.jupiter', name: 'junit-jupiter-params', version: '5.7.0'
->>>>>>> 998755e9
 
     ///// Kotlin
     compile group: 'org.jetbrains.kotlin', name: 'kotlin-stdlib', version: kotlinVersion
     compile group: 'org.jetbrains.kotlin', name: 'kotlin-reflect', version: kotlinVersion
-<<<<<<< HEAD
-    compile group: 'org.jetbrains.kotlinx', name: 'kotlinx-coroutines-core', version: '1.3.3'
-    compile group: 'org.jetbrains.kotlinx', name: 'kotlinx-serialization-runtime', version: '0.20.0'
-
-    ///// Micrometer
-    compile group: 'io.micrometer', name: 'micrometer-core', version: '1.4.1'
-    compile group: 'io.micrometer', name: 'micrometer-registry-jmx', version: '1.4.1'
-=======
     compile group: 'org.jetbrains.kotlinx', name: 'kotlinx-coroutines-core', version: '1.3.9'
     compile group: 'org.jetbrains.kotlinx', name: 'kotlinx-serialization-json', version: '1.0.0-RC2'
 
     ///// Apache Commons Math » 3.6
     ///// https://mvnrepository.com/artifact/org.apache.commons/commons-math3
     compile group: 'org.apache.commons', name: 'commons-math3', version: '3.6.1'
+
+    ///// Micrometer API
+    compile group: 'io.micrometer', name: 'micrometer-core', version: '1.5.5'
+    compile group: 'io.micrometer', name: 'micrometer-registry-jmx', version: '1.5.5'
 }
->>>>>>> 998755e9
 
 shadowJar {
     mergeServiceFiles()
