package org.vitrivr.cottontail.database.index

import org.junit.jupiter.api.*
import org.slf4j.LoggerFactory
import org.vitrivr.cottontail.TestConstants
import org.vitrivr.cottontail.config.Config
import org.vitrivr.cottontail.database.catalogue.CatalogueTest
import org.vitrivr.cottontail.database.catalogue.CatalogueTx
import org.vitrivr.cottontail.database.catalogue.DefaultCatalogue
import org.vitrivr.cottontail.database.column.ColumnDef
import org.vitrivr.cottontail.database.entity.Entity
import org.vitrivr.cottontail.database.entity.EntityTx
import org.vitrivr.cottontail.database.index.basics.IndexType
import org.vitrivr.cottontail.database.schema.Schema
import org.vitrivr.cottontail.database.schema.SchemaTx
import org.vitrivr.cottontail.execution.TransactionManager
import org.vitrivr.cottontail.execution.TransactionType
import org.vitrivr.cottontail.model.basics.Name
import org.vitrivr.cottontail.model.recordset.StandaloneRecord
import org.vitrivr.cottontail.utilities.io.TxFileUtilities
import java.nio.file.Files

/**
 *
 * @author Ralph Gasser
 * @version 1.1.1
 */
@TestInstance(TestInstance.Lifecycle.PER_CLASS)
abstract class AbstractIndexTest {

    companion object {
        private val LOGGER = LoggerFactory.getLogger(AbstractIndexTest::class.java)
    }

    /** [Config] used for this [AbstractIndexTest]. */
    private val config: Config = TestConstants.testConfig()

    init {
        /* Assure that root folder is empty! */
        if (Files.exists(this.config.root)) {
            TxFileUtilities.delete(this.config.root)
        }
        Files.createDirectories(this.config.root)
    }

    /** [Name.SchemaName] of the test schema. */
    protected val schemaName = Name.SchemaName("test")

    /** [Name.EntityName] of the test schema. */
    protected val entityName = schemaName.entity("index")

    /** The [ColumnDef]s of the columns in the test [Entity]. */
    protected abstract val columns: Array<ColumnDef<*>>

    /** The [ColumnDef] of the  test [Index]. */
    protected abstract val indexColumn: ColumnDef<*>

    /** [Name.IndexName] of the test [Index]. */
    protected abstract val indexName: Name.IndexName

    /** [IndexType] of the the test [Index]. */
    protected abstract val indexType: IndexType

    /** [IndexType] of the the test [Index]. */
    protected val indexParams: Map<String, String> = emptyMap()

    /** Catalogue used for testing. */
    protected var catalogue: DefaultCatalogue = DefaultCatalogue(this.config)

    /** The [TransactionManager] used for this [CatalogueTest] instance. */
    protected val manager = TransactionManager(
        this.catalogue,
        this.config.execution.transactionTableSize,
        this.config.execution.transactionHistorySize
    )

    /**
     * Initializes this [AbstractIndexTest] and prepares required [Entity] and [Index].
     */
    @BeforeAll
    protected fun initialize() {
        /* Prepare data structures. */
        prepareSchema()
        prepareEntity()
        prepareIndex()

        /* Populate database with data. */
        this.populateDatabase()

        /* Update the index. */
        this.updateIndex()
        log("Starting test...")
    }

    /**
     * Tears down this [AbstractIndexTest].
     */
    @AfterAll
    protected fun teardown() {
        this.catalogue.close()
        TxFileUtilities.delete(this.config.root)
    }

    /**
     * Prepares and returns an empty test [Schema].
     */
    protected fun prepareSchema(): Schema {
        log("Creating schema ${this.schemaName}.")
        val txn = this.manager.TransactionImpl(TransactionType.SYSTEM)
        val catalogueTx = txn.getTx(this.catalogue) as CatalogueTx
        val ret = catalogueTx.createSchema(this.schemaName)
        txn.commit()
        return ret
    }

    /**
     * Prepares and returns an empty test [Entity].
     */
    protected fun prepareEntity() {
        log("Creating schema ${this.entityName}.")
        val txn = this.manager.TransactionImpl(TransactionType.SYSTEM)
        val catalogueTx = txn.getTx(this.catalogue) as CatalogueTx
        val schema = catalogueTx.schemaForName(this.schemaName)
        val schemaTx = txn.getTx(schema) as SchemaTx
        schemaTx.createEntity(this.entityName, *this.columns.map { it }.toTypedArray())
        txn.commit()
    }

    /**
     * Prepares and returns an empty test [Index].
     */
    protected fun prepareIndex() {
        log("Creating index ${this.indexName}.")
        val txn = this.manager.TransactionImpl(TransactionType.SYSTEM)
        val catalogueTx = txn.getTx(this.catalogue) as CatalogueTx
        val schema = catalogueTx.schemaForName(this.schemaName)
        val schemaTx = txn.getTx(schema) as SchemaTx
        val entity = schemaTx.entityForName(this.entityName)
        val entityTx = txn.getTx(entity) as EntityTx
        entityTx.createIndex(this.indexName, this.indexType, arrayOf(this.indexColumn.name), this.indexParams)
        txn.commit()
    }

    /**
     * Updates all indexes.
     */
    protected fun updateIndex() {
        log("Updating index ${this.indexName}.")
        val txn = this.manager.TransactionImpl(TransactionType.SYSTEM)
        val catalogueTx = txn.getTx(this.catalogue) as CatalogueTx
        val schema = catalogueTx.schemaForName(this.schemaName)
        val schemaTx = txn.getTx(schema) as SchemaTx
        val entity = schemaTx.entityForName(this.entityName)
        val entityTx = txn.getTx(entity) as EntityTx
        val index = entityTx.indexForName(this.indexName)
        val indexTx = txn.getTx(index) as IndexTx
        indexTx.rebuild()
        txn.commit()
    }


    /**
     * Populates the test database with data.
     */
    protected fun populateDatabase() {
        log("Inserting data (${TestConstants.collectionSize} items).")
        val txn = this.manager.TransactionImpl(TransactionType.SYSTEM)
        val catalogueTx = txn.getTx(this.catalogue) as CatalogueTx
        val schema = catalogueTx.schemaForName(this.schemaName)
        val schemaTx = txn.getTx(schema) as SchemaTx
        val entity = schemaTx.entityForName(this.entityName)
        val entityTx = txn.getTx(entity) as EntityTx

        /* Insert data and track how many entries have been stored for the test later. */
        for (i in 0..TestConstants.collectionSize) {
            entityTx.insert(nextRecord())
        }
        txn.commit()
    }

    /**
     * Logs an information message regarding this [AbstractIndexTest].
     */
    fun log(message: String) = LOGGER.info("Index test (${this.indexType}): $message")

    /**
     * Tests for correct optimization of index.
     */
    @Test
    fun optimizationCountTest() {
        log("Optimizing entity ${this.entityName}.")

        /* Create entry. */
        val tx1 = this.manager.TransactionImpl(TransactionType.SYSTEM)
        val catalogueTx = tx1.getTx(this.catalogue) as CatalogueTx
        val schema = catalogueTx.schemaForName(this.schemaName)
        val schemaTx = tx1.getTx(schema) as SchemaTx
        val entity = schemaTx.entityForName(this.entityName)
        val entityTx = tx1.getTx(entity) as EntityTx
        val preCount = entityTx.count()
        entityTx.optimize()
        tx1.commit()

        /* Test count. */
        val tx2 = this.manager.TransactionImpl(TransactionType.SYSTEM)
        val countTx = tx2.getTx(entity) as EntityTx
        val postCount = countTx.count()
        if (postCount != preCount) {
<<<<<<< HEAD
            Assertions.fail<Any>("Optimization caused elements to disappear")
=======
            Assertions.fail<Unit>("Optimizing caused elements to disappear")
>>>>>>> b00dbddf
        }
        countTx.beforeCommit()
    }

    /**
     * Generates and returns a new [StandaloneRecord] for inserting into the database. Usually
     * generated randomly (which is up to the implementing class).
     */
    abstract fun nextRecord(): StandaloneRecord
}<|MERGE_RESOLUTION|>--- conflicted
+++ resolved
@@ -8,9 +8,9 @@
 import org.vitrivr.cottontail.database.catalogue.CatalogueTx
 import org.vitrivr.cottontail.database.catalogue.DefaultCatalogue
 import org.vitrivr.cottontail.database.column.ColumnDef
+import org.vitrivr.cottontail.database.column.ColumnEngine
 import org.vitrivr.cottontail.database.entity.Entity
 import org.vitrivr.cottontail.database.entity.EntityTx
-import org.vitrivr.cottontail.database.index.basics.IndexType
 import org.vitrivr.cottontail.database.schema.Schema
 import org.vitrivr.cottontail.database.schema.SchemaTx
 import org.vitrivr.cottontail.execution.TransactionManager
@@ -69,7 +69,6 @@
 
     /** The [TransactionManager] used for this [CatalogueTest] instance. */
     protected val manager = TransactionManager(
-        this.catalogue,
         this.config.execution.transactionTableSize,
         this.config.execution.transactionHistorySize
     )
@@ -122,7 +121,7 @@
         val catalogueTx = txn.getTx(this.catalogue) as CatalogueTx
         val schema = catalogueTx.schemaForName(this.schemaName)
         val schemaTx = txn.getTx(schema) as SchemaTx
-        schemaTx.createEntity(this.entityName, *this.columns.map { it }.toTypedArray())
+        schemaTx.createEntity(this.entityName, *this.columns.map { it to ColumnEngine.MAPDB }.toTypedArray())
         txn.commit()
     }
 
@@ -137,7 +136,7 @@
         val schemaTx = txn.getTx(schema) as SchemaTx
         val entity = schemaTx.entityForName(this.entityName)
         val entityTx = txn.getTx(entity) as EntityTx
-        entityTx.createIndex(this.indexName, this.indexType, arrayOf(this.indexColumn.name), this.indexParams)
+        entityTx.createIndex(this.indexName, this.indexType, arrayOf(this.indexColumn), this.indexParams)
         txn.commit()
     }
 
@@ -206,13 +205,9 @@
         val countTx = tx2.getTx(entity) as EntityTx
         val postCount = countTx.count()
         if (postCount != preCount) {
-<<<<<<< HEAD
-            Assertions.fail<Any>("Optimization caused elements to disappear")
-=======
             Assertions.fail<Unit>("Optimizing caused elements to disappear")
->>>>>>> b00dbddf
         }
-        countTx.beforeCommit()
+        countTx.commit()
     }
 
     /**
