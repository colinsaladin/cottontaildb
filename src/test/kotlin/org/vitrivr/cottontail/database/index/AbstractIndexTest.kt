package org.vitrivr.cottontail.database.index

import junit.framework.Assert.fail
import org.junit.jupiter.api.AfterAll
import org.junit.jupiter.api.BeforeAll
import org.junit.jupiter.api.Test
import org.junit.jupiter.api.TestInstance
import org.slf4j.LoggerFactory
import org.vitrivr.cottontail.TestConstants
import org.vitrivr.cottontail.config.Config
import org.vitrivr.cottontail.database.catalogue.CatalogueTest
import org.vitrivr.cottontail.database.catalogue.CatalogueTx
import org.vitrivr.cottontail.database.catalogue.DefaultCatalogue
import org.vitrivr.cottontail.database.column.ColumnDef
import org.vitrivr.cottontail.database.column.ColumnEngine
import org.vitrivr.cottontail.database.entity.Entity
import org.vitrivr.cottontail.database.entity.EntityTx
import org.vitrivr.cottontail.database.schema.Schema
import org.vitrivr.cottontail.database.schema.SchemaTx
import org.vitrivr.cottontail.execution.TransactionManager
import org.vitrivr.cottontail.execution.TransactionType
import org.vitrivr.cottontail.model.basics.Name
import org.vitrivr.cottontail.model.recordset.StandaloneRecord
import org.vitrivr.cottontail.utilities.io.TxFileUtilities
import java.nio.file.Files
import java.util.concurrent.Executors
import java.util.concurrent.ThreadPoolExecutor

/**
 *
 * @author Ralph Gasser
 * @version 1.1.1
 */
@TestInstance(TestInstance.Lifecycle.PER_CLASS)
abstract class AbstractIndexTest {

    companion object {
        private val LOGGER = LoggerFactory.getLogger(AbstractIndexTest::class.java)
    }

    /** [Config] used for this [AbstractIndexTest]. */
    private val config: Config = TestConstants.testConfig()

    init {
        /* Assure that root folder is empty! */
        if (Files.exists(this.config.root)) {
            TxFileUtilities.delete(this.config.root)
        }
        Files.createDirectories(this.config.root)
    }

    /** [Name.SchemaName] of the test schema. */
    protected val schemaName = Name.SchemaName("test")

    /** [Name.EntityName] of the test schema. */
    protected val entityName = schemaName.entity("index")

    /** The [ColumnDef]s of the columns in the test [Entity]. */
    protected abstract val columns: Array<ColumnDef<*>>

    /** The [ColumnDef] of the  test [Index]. */
    protected abstract val indexColumn: ColumnDef<*>

    /** [Name.IndexName] of the test [Index]. */
    protected abstract val indexName: Name.IndexName

    /** [IndexType] of the the test [Index]. */
    protected abstract val indexType: IndexType

    /** [IndexType] of the the test [Index]. */
    protected val indexParams: Map<String, String> = emptyMap()

    /** Catalogue used for testing. */
    protected var catalogue: DefaultCatalogue = DefaultCatalogue(this.config)

    /** The [TransactionManager] used for this [CatalogueTest] instance. */
    protected val manager = TransactionManager(
        Executors.newFixedThreadPool(1) as ThreadPoolExecutor,
        this.config.execution.transactionTableSize,
        this.config.execution.transactionHistorySize
    )

    /**
     * Initializes this [AbstractIndexTest] and prepares required [Entity] and [Index].
     */
    @BeforeAll
    protected fun initialize() {
        /* Prepare data structures. */
        prepareSchema()
        prepareEntity()
        prepareIndex()

        /* Populate database with data. */
        this.populateDatabase()

        /* Update the index. */
        this.updateIndex()
        log("Starting test...")
    }

    /**
     * Tears down this [AbstractIndexTest].
     */
<<<<<<< HEAD
    open fun teardown() {
        val pathsToDelete = Files.walk(TestConstants.config.root).sorted(Comparator.reverseOrder())
            .collect(Collectors.toList())
        pathsToDelete.forEach { Files.delete(it) }
=======
    @AfterAll
    protected fun teardown() {
        this.catalogue.close()
        TxFileUtilities.delete(this.config.root)
>>>>>>> 0ab5a5c8
    }

    /**
     * Prepares and returns an empty test [Schema].
     */
    protected fun prepareSchema(): Schema {
        log("Creating schema ${this.schemaName}.")
        val txn = this.manager.Transaction(TransactionType.SYSTEM)
        val catalogueTx = txn.getTx(this.catalogue) as CatalogueTx
        val ret = catalogueTx.createSchema(this.schemaName)
        txn.commit()
        return ret
    }

    /**
     * Prepares and returns an empty test [Entity].
     */
    protected fun prepareEntity() {
        log("Creating schema ${this.entityName}.")
        val txn = this.manager.Transaction(TransactionType.SYSTEM)
        val catalogueTx = txn.getTx(this.catalogue) as CatalogueTx
        val schema = catalogueTx.schemaForName(this.schemaName)
        val schemaTx = txn.getTx(schema) as SchemaTx
        schemaTx.createEntity(this.entityName, *this.columns.map { it to ColumnEngine.MAPDB }.toTypedArray())
        txn.commit()
    }

    /**
     * Prepares and returns an empty test [Index].
     */
    protected fun prepareIndex() {
        log("Creating index ${this.indexName}.")
        val txn = this.manager.Transaction(TransactionType.SYSTEM)
<<<<<<< HEAD
        val entityTx = txn.getTx(this.entity!!) as EntityTx
        val ret = entityTx.createIndex(
            this.indexName,
            this.indexType,
            arrayOf(this.indexColumn),
            this.indexParams
        )
=======
        val catalogueTx = txn.getTx(this.catalogue) as CatalogueTx
        val schema = catalogueTx.schemaForName(this.schemaName)
        val schemaTx = txn.getTx(schema) as SchemaTx
        val entity = schemaTx.entityForName(this.entityName)
        val entityTx = txn.getTx(entity) as EntityTx
        entityTx.createIndex(this.indexName, this.indexType, arrayOf(this.indexColumn), this.indexParams)
>>>>>>> 0ab5a5c8
        txn.commit()
    }

    /**
     * Updates all indexes.
     */
    protected fun updateIndex() {
        log("Updating index ${this.indexName}.")
        val txn = this.manager.Transaction(TransactionType.SYSTEM)
        val catalogueTx = txn.getTx(this.catalogue) as CatalogueTx
        val schema = catalogueTx.schemaForName(this.schemaName)
        val schemaTx = txn.getTx(schema) as SchemaTx
        val entity = schemaTx.entityForName(this.entityName)
        val entityTx = txn.getTx(entity) as EntityTx
        val index = entityTx.indexForName(this.indexName)
        val indexTx = txn.getTx(index) as IndexTx
        indexTx.rebuild()
        txn.commit()
    }


    /**
     * Populates the test database with data.
     */
    protected fun populateDatabase() {
        log("Inserting data (${TestConstants.collectionSize} items).")
        val txn = this.manager.Transaction(TransactionType.SYSTEM)
        val catalogueTx = txn.getTx(this.catalogue) as CatalogueTx
        val schema = catalogueTx.schemaForName(this.schemaName)
        val schemaTx = txn.getTx(schema) as SchemaTx
        val entity = schemaTx.entityForName(this.entityName)
        val entityTx = txn.getTx(entity) as EntityTx

        /* Insert data and track how many entries have been stored for the test later. */
        for (i in 0..TestConstants.collectionSize) {
            entityTx.insert(nextRecord())
        }
        txn.commit()
    }

    /**
     * Logs an information message regarding this [AbstractIndexTest].
     */
    fun log(message: String) = LOGGER.info("Index test (${this.indexType}): $message")

    /**
     * Tests for correct optimization of index.
     */
    @Test
    fun optimizationCountTest() {
        log("Optimizing entity ${this.entityName}.")

        /* Create entry. */
        val tx1 = this.manager.Transaction(TransactionType.SYSTEM)
        val catalogueTx = tx1.getTx(this.catalogue) as CatalogueTx
        val schema = catalogueTx.schemaForName(this.schemaName)
        val schemaTx = tx1.getTx(schema) as SchemaTx
        val entity = schemaTx.entityForName(this.entityName)
        val entityTx = tx1.getTx(entity) as EntityTx
        val preCount = entityTx.count()
        entityTx.optimize()
        tx1.commit()

        /* Test count. */
        val tx2 = this.manager.Transaction(TransactionType.SYSTEM)
        val countTx = tx2.getTx(entity) as EntityTx
        val postCount = countTx.count()
        if (postCount != preCount) {
            fail("optimizing caused elements to disappear")
        }
        countTx.commit()
    }

    /**
     * Generates and returns a new [StandaloneRecord] for inserting into the database. Usually
     * generated randomly (which is up to the implementing class).
     */
    abstract fun nextRecord(): StandaloneRecord
}<|MERGE_RESOLUTION|>--- conflicted
+++ resolved
@@ -101,17 +101,10 @@
     /**
      * Tears down this [AbstractIndexTest].
      */
-<<<<<<< HEAD
-    open fun teardown() {
-        val pathsToDelete = Files.walk(TestConstants.config.root).sorted(Comparator.reverseOrder())
-            .collect(Collectors.toList())
-        pathsToDelete.forEach { Files.delete(it) }
-=======
     @AfterAll
     protected fun teardown() {
         this.catalogue.close()
         TxFileUtilities.delete(this.config.root)
->>>>>>> 0ab5a5c8
     }
 
     /**
@@ -145,22 +138,12 @@
     protected fun prepareIndex() {
         log("Creating index ${this.indexName}.")
         val txn = this.manager.Transaction(TransactionType.SYSTEM)
-<<<<<<< HEAD
-        val entityTx = txn.getTx(this.entity!!) as EntityTx
-        val ret = entityTx.createIndex(
-            this.indexName,
-            this.indexType,
-            arrayOf(this.indexColumn),
-            this.indexParams
-        )
-=======
         val catalogueTx = txn.getTx(this.catalogue) as CatalogueTx
         val schema = catalogueTx.schemaForName(this.schemaName)
         val schemaTx = txn.getTx(schema) as SchemaTx
         val entity = schemaTx.entityForName(this.entityName)
         val entityTx = txn.getTx(entity) as EntityTx
         entityTx.createIndex(this.indexName, this.indexType, arrayOf(this.indexColumn), this.indexParams)
->>>>>>> 0ab5a5c8
         txn.commit()
     }
 
