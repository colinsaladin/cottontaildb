--- conflicted
+++ resolved
@@ -78,26 +78,16 @@
     /**
      * gRPC for listing all [TransactionManager.TransactionImpl]s.
      */
-<<<<<<< HEAD
-    override fun listTransactions(request: Empty): Flow<CottontailGrpc.QueryResponseMessage> = this.withTransactionContext(description = "LIST TRANSACTIONS", readonly = true) { tx, q ->
-        executeAndMaterialize(QueryContext(this.catalogue, tx), ListTransactionsOperator(this.manager), q, 0)
-=======
     override fun listTransactions(request: Empty): Flow<CottontailGrpc.QueryResponseMessage> {
         val ctx = this.queryContext(CottontailGrpc.Metadata.getDefaultInstance())
         return executeAndMaterialize(ctx, ListTransactionsOperator(this.manager))
->>>>>>> b00dbddf
     }
 
     /**
      * gRPC for listing all active locks.
      */
-<<<<<<< HEAD
-    override fun listLocks(request: Empty): Flow<CottontailGrpc.QueryResponseMessage> = this.withTransactionContext(description = "LIST LOCKS", readonly = true) { tx, q ->
-        executeAndMaterialize(QueryContext(this.catalogue, tx), ListLocksOperator(this.manager.lockManager), q, 0)
-=======
     override fun listLocks(request: Empty): Flow<CottontailGrpc.QueryResponseMessage> {
         val ctx = this.queryContext(CottontailGrpc.Metadata.getDefaultInstance())
         return executeAndMaterialize(ctx, ListLocksOperator(this.manager.lockManager))
->>>>>>> b00dbddf
     }
 }