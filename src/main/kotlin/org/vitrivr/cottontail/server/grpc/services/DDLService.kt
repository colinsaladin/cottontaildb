package org.vitrivr.cottontail.server.grpc.services

import kotlinx.coroutines.flow.Flow
import kotlinx.coroutines.flow.single
import org.vitrivr.cottontail.database.catalogue.DefaultCatalogue
import org.vitrivr.cottontail.database.column.ColumnDef
<<<<<<< HEAD
import org.vitrivr.cottontail.database.index.basics.IndexType
import org.vitrivr.cottontail.database.queries.QueryContext
=======
import org.vitrivr.cottontail.database.column.ColumnEngine
import org.vitrivr.cottontail.database.index.IndexType
>>>>>>> b00dbddf
import org.vitrivr.cottontail.database.queries.binding.extensions.fqn
import org.vitrivr.cottontail.database.queries.sort.SortOrder
import org.vitrivr.cottontail.execution.TransactionManager
import org.vitrivr.cottontail.execution.operators.definition.*
import org.vitrivr.cottontail.execution.operators.sort.HeapSortOperator
import org.vitrivr.cottontail.grpc.CottontailGrpc
import org.vitrivr.cottontail.grpc.DDLGrpcKt
import org.vitrivr.cottontail.model.basics.Type
import kotlin.time.ExperimentalTime

/**
 * This is a gRPC service endpoint that handles DDL (= Data Definition Language) request for Cottontail DB.
 *
 * @author Ralph Gasser
 * @version 2.1.0
 */
@ExperimentalTime
class DDLService(override val catalogue: DefaultCatalogue, override val manager: TransactionManager) : DDLGrpcKt.DDLCoroutineImplBase(), TransactionalGrpcService {

    /**
     * gRPC endpoint for creating a new [org.vitrivr.cottontail.database.schema.Schema]
     */
<<<<<<< HEAD
    override suspend fun createSchema(request: CottontailGrpc.CreateSchemaMessage): CottontailGrpc.QueryResponseMessage = this.withTransactionContext(request.txId, "CREATE SCHEMA", false) { tx, q ->
=======
    override suspend fun createSchema(request: CottontailGrpc.CreateSchemaMessage): CottontailGrpc.QueryResponseMessage {
        val ctx = this.queryContext(request.metadata)
>>>>>>> b00dbddf
        val schemaName = request.schema.fqn()
        val op = CreateSchemaOperator(this.catalogue, schemaName)
        return executeAndMaterialize(ctx, op).single()
    }

    /**
     * gRPC endpoint for dropping a [org.vitrivr.cottontail.database.schema.Schema]
     */
<<<<<<< HEAD
    override suspend fun dropSchema(request: CottontailGrpc.DropSchemaMessage): CottontailGrpc.QueryResponseMessage = this.withTransactionContext(request.txId, "DROP SCHEMA", false) { tx, q ->
=======
    override suspend fun dropSchema(request: CottontailGrpc.DropSchemaMessage): CottontailGrpc.QueryResponseMessage {
        val ctx = this.queryContext(request.metadata)
>>>>>>> b00dbddf
        val schemaName = request.schema.fqn()
        val op = DropSchemaOperator(this.catalogue, schemaName)
        return executeAndMaterialize(ctx, op).single()
    }

    /**
     * gRPC endpoint listing the available [org.vitrivr.cottontail.database.schema.DefaultSchema]s.
     */
<<<<<<< HEAD
    override fun listSchemas(request: CottontailGrpc.ListSchemaMessage): Flow<CottontailGrpc.QueryResponseMessage> = this.withTransactionContext(request.txId, "LIST SCHEMA", false) { tx, q ->
=======
    override fun listSchemas(request: CottontailGrpc.ListSchemaMessage): Flow<CottontailGrpc.QueryResponseMessage> {
        val ctx = this.queryContext(request.metadata)
>>>>>>> b00dbddf
        val op = HeapSortOperator(ListSchemaOperator(this.catalogue), listOf(Pair(ListSchemaOperator.COLUMNS[0], SortOrder.ASCENDING)), 100)
        return executeAndMaterialize(ctx, op)
    }

    /**
     * gRPC endpoint for creating a new [org.vitrivr.cottontail.database.entity.Entity]
     */
<<<<<<< HEAD
    override suspend fun createEntity(request: CottontailGrpc.CreateEntityMessage): CottontailGrpc.QueryResponseMessage = this.withTransactionContext(request.txId, "CREATE ENTITY", false) { tx, q ->
        val entityName = request.definition.entity.fqn()
        val columns = request.definition.columnsList.map {
            val type = Type.forName(it.type.name, it.length)
            val name = entityName.column(it.name)
            ColumnDef(name, type, it.nullable)
=======
    override suspend fun createEntity(request: CottontailGrpc.CreateEntityMessage): CottontailGrpc.QueryResponseMessage {
        val ctx = this.queryContext(request.metadata)
        val entityName = request.definition.entity.fqn()
        val columns = request.definition.columnsList.map {
            val type = Type.forName(it.type.name, it.length)
            val name = entityName.column(it.name.name) /* To make sure that columns belongs to entity. */
            ColumnDef(name, type, it.nullable) to ColumnEngine.valueOf(it.engine.toString())
>>>>>>> b00dbddf
        }.toTypedArray()
        val op = CreateEntityOperator(this.catalogue, entityName, columns)
        return executeAndMaterialize(ctx, op).single()
    }

    /**
     * gRPC endpoint for dropping a specific [org.vitrivr.cottontail.database.entity.Entity].
     */
<<<<<<< HEAD
    override suspend fun dropEntity(request: CottontailGrpc.DropEntityMessage): CottontailGrpc.QueryResponseMessage = this.withTransactionContext(request.txId, "DROP ENTITY", false) { tx, q ->
=======
    override suspend fun dropEntity(request: CottontailGrpc.DropEntityMessage): CottontailGrpc.QueryResponseMessage {
        val ctx = this.queryContext(request.metadata)
>>>>>>> b00dbddf
        val entityName = request.entity.fqn()
        val op = DropEntityOperator(this.catalogue, entityName)
        return executeAndMaterialize(ctx, op).single()
    }

    /**
     * gRPC endpoint for truncating a specific [org.vitrivr.cottontail.database.entity.Entity].
     */
<<<<<<< HEAD
    override suspend fun truncateEntity(request: CottontailGrpc.TruncateEntityMessage): CottontailGrpc.QueryResponseMessage = this.withTransactionContext(request.txId, "TRUNCATE ENTITY", false) { tx, q ->
=======
    override suspend fun truncateEntity(request: CottontailGrpc.TruncateEntityMessage): CottontailGrpc.QueryResponseMessage {
        val ctx = this.queryContext(request.metadata)
>>>>>>> b00dbddf
        val entityName = request.entity.fqn()
        val op = TruncateEntityOperator(this.catalogue, entityName)
        return executeAndMaterialize(ctx, op).single()
    }

    /**
     * gRPC endpoint for optimizing a particular [org.vitrivr.cottontail.database.entity.Entity].
     */
<<<<<<< HEAD
    override suspend fun optimizeEntity(request: CottontailGrpc.OptimizeEntityMessage): CottontailGrpc.QueryResponseMessage = this.withTransactionContext(request.txId, "OPTIMIZE ENTITY", false) { tx, q ->
=======
    override suspend fun optimizeEntity(request: CottontailGrpc.OptimizeEntityMessage): CottontailGrpc.QueryResponseMessage {
        val ctx = this.queryContext(request.metadata)
>>>>>>> b00dbddf
        val entityName = request.entity.fqn()
        val op = OptimizeEntityOperator(this.catalogue, entityName)
        return executeAndMaterialize(ctx, op).single()
    }

    /**
     * gRPC endpoint listing the available [org.vitrivr.cottontail.database.entity.Entity]s for the provided [org.vitrivr.cottontail.database.schema.Schema].
     */
<<<<<<< HEAD
    override fun listEntities(request: CottontailGrpc.ListEntityMessage): Flow<CottontailGrpc.QueryResponseMessage> = this.withTransactionContext(request.txId, "LIST ENTITIES", false) { tx, q ->
=======
    override fun listEntities(request: CottontailGrpc.ListEntityMessage): Flow<CottontailGrpc.QueryResponseMessage> {
        val ctx = this.queryContext(request.metadata)
>>>>>>> b00dbddf
        val schemaName = if (request.hasSchema()) {
            request.schema.fqn()
        } else {
            null
        }
        val op = HeapSortOperator(ListEntityOperator(this.catalogue, schemaName), listOf(Pair(ListSchemaOperator.COLUMNS[0], SortOrder.ASCENDING)), 100)
        return executeAndMaterialize(ctx, op)
    }

    /**
     * gRPC endpoint for requesting details about a specific [org.vitrivr.cottontail.database.entity.Entity].
     */
<<<<<<< HEAD
    override suspend fun entityDetails(request: CottontailGrpc.EntityDetailsMessage): CottontailGrpc.QueryResponseMessage = this.withTransactionContext(request.txId, "SHOW ENTITY", false) { tx, q ->
=======
    override suspend fun entityDetails(request: CottontailGrpc.EntityDetailsMessage): CottontailGrpc.QueryResponseMessage {
        val ctx = this.queryContext(request.metadata)
>>>>>>> b00dbddf
        val entityName = request.entity.fqn()
        val op = EntityDetailsOperator(this.catalogue, entityName)
        return executeAndMaterialize(ctx, op).single()
    }

    /**
     * gRPC endpoint for creating a particular [org.vitrivr.cottontail.database.index.Index]
     */
<<<<<<< HEAD
    override suspend fun createIndex(request: CottontailGrpc.CreateIndexMessage): CottontailGrpc.QueryResponseMessage = this.withTransactionContext(request.txId, "CREATE INDEX", false) { tx, q ->
=======
    override suspend fun createIndex(request: CottontailGrpc.CreateIndexMessage): CottontailGrpc.QueryResponseMessage {
        val ctx = this.queryContext(request.metadata)
>>>>>>> b00dbddf
        val indexName = request.definition.name.fqn()
        val columns = request.definition.columnsList.map {
            indexName.entity().column(it.name)
        }
        val indexType = IndexType.valueOf(request.definition.type.toString())
        val params = request.definition.paramsMap
        val op = CreateIndexOperator(this.catalogue, indexName, indexType, columns, params, request.rebuild)
        return executeAndMaterialize(ctx, op).single()
    }

    /**
     * gRPC endpoint for dropping a particular [org.vitrivr.cottontail.database.index.Index]
     */
<<<<<<< HEAD
    override suspend fun dropIndex(request: CottontailGrpc.DropIndexMessage): CottontailGrpc.QueryResponseMessage = this.withTransactionContext(request.txId, "DROP INDEX", false) { tx, q ->
=======
    override suspend fun dropIndex(request: CottontailGrpc.DropIndexMessage): CottontailGrpc.QueryResponseMessage {
        val ctx = this.queryContext(request.metadata)
>>>>>>> b00dbddf
        val indexName = request.index.fqn()
        val op = DropIndexOperator(this.catalogue, indexName)
        return executeAndMaterialize(ctx, op).single()
    }

    /**
     * gRPC endpoint for rebuilding a particular [org.vitrivr.cottontail.database.index.Index]
     */
<<<<<<< HEAD
    override suspend fun rebuildIndex(request: CottontailGrpc.RebuildIndexMessage): CottontailGrpc.QueryResponseMessage = this.withTransactionContext(request.txId, "REBUILD INDEX", false) { tx, q ->
=======
    override suspend fun rebuildIndex(request: CottontailGrpc.RebuildIndexMessage): CottontailGrpc.QueryResponseMessage  {
        val ctx = this.queryContext(request.metadata)
>>>>>>> b00dbddf
        val indexName = request.index.fqn()
        val op = RebuildIndexOperator(this.catalogue, indexName)
        return executeAndMaterialize(ctx, op).single()
    }
}<|MERGE_RESOLUTION|>--- conflicted
+++ resolved
@@ -4,13 +4,7 @@
 import kotlinx.coroutines.flow.single
 import org.vitrivr.cottontail.database.catalogue.DefaultCatalogue
 import org.vitrivr.cottontail.database.column.ColumnDef
-<<<<<<< HEAD
 import org.vitrivr.cottontail.database.index.basics.IndexType
-import org.vitrivr.cottontail.database.queries.QueryContext
-=======
-import org.vitrivr.cottontail.database.column.ColumnEngine
-import org.vitrivr.cottontail.database.index.IndexType
->>>>>>> b00dbddf
 import org.vitrivr.cottontail.database.queries.binding.extensions.fqn
 import org.vitrivr.cottontail.database.queries.sort.SortOrder
 import org.vitrivr.cottontail.execution.TransactionManager
@@ -33,12 +27,8 @@
     /**
      * gRPC endpoint for creating a new [org.vitrivr.cottontail.database.schema.Schema]
      */
-<<<<<<< HEAD
-    override suspend fun createSchema(request: CottontailGrpc.CreateSchemaMessage): CottontailGrpc.QueryResponseMessage = this.withTransactionContext(request.txId, "CREATE SCHEMA", false) { tx, q ->
-=======
     override suspend fun createSchema(request: CottontailGrpc.CreateSchemaMessage): CottontailGrpc.QueryResponseMessage {
         val ctx = this.queryContext(request.metadata)
->>>>>>> b00dbddf
         val schemaName = request.schema.fqn()
         val op = CreateSchemaOperator(this.catalogue, schemaName)
         return executeAndMaterialize(ctx, op).single()
@@ -47,12 +37,8 @@
     /**
      * gRPC endpoint for dropping a [org.vitrivr.cottontail.database.schema.Schema]
      */
-<<<<<<< HEAD
-    override suspend fun dropSchema(request: CottontailGrpc.DropSchemaMessage): CottontailGrpc.QueryResponseMessage = this.withTransactionContext(request.txId, "DROP SCHEMA", false) { tx, q ->
-=======
     override suspend fun dropSchema(request: CottontailGrpc.DropSchemaMessage): CottontailGrpc.QueryResponseMessage {
         val ctx = this.queryContext(request.metadata)
->>>>>>> b00dbddf
         val schemaName = request.schema.fqn()
         val op = DropSchemaOperator(this.catalogue, schemaName)
         return executeAndMaterialize(ctx, op).single()
@@ -61,12 +47,8 @@
     /**
      * gRPC endpoint listing the available [org.vitrivr.cottontail.database.schema.DefaultSchema]s.
      */
-<<<<<<< HEAD
-    override fun listSchemas(request: CottontailGrpc.ListSchemaMessage): Flow<CottontailGrpc.QueryResponseMessage> = this.withTransactionContext(request.txId, "LIST SCHEMA", false) { tx, q ->
-=======
     override fun listSchemas(request: CottontailGrpc.ListSchemaMessage): Flow<CottontailGrpc.QueryResponseMessage> {
         val ctx = this.queryContext(request.metadata)
->>>>>>> b00dbddf
         val op = HeapSortOperator(ListSchemaOperator(this.catalogue), listOf(Pair(ListSchemaOperator.COLUMNS[0], SortOrder.ASCENDING)), 100)
         return executeAndMaterialize(ctx, op)
     }
@@ -74,22 +56,13 @@
     /**
      * gRPC endpoint for creating a new [org.vitrivr.cottontail.database.entity.Entity]
      */
-<<<<<<< HEAD
-    override suspend fun createEntity(request: CottontailGrpc.CreateEntityMessage): CottontailGrpc.QueryResponseMessage = this.withTransactionContext(request.txId, "CREATE ENTITY", false) { tx, q ->
-        val entityName = request.definition.entity.fqn()
-        val columns = request.definition.columnsList.map {
-            val type = Type.forName(it.type.name, it.length)
-            val name = entityName.column(it.name)
-            ColumnDef(name, type, it.nullable)
-=======
     override suspend fun createEntity(request: CottontailGrpc.CreateEntityMessage): CottontailGrpc.QueryResponseMessage {
         val ctx = this.queryContext(request.metadata)
         val entityName = request.definition.entity.fqn()
         val columns = request.definition.columnsList.map {
             val type = Type.forName(it.type.name, it.length)
             val name = entityName.column(it.name.name) /* To make sure that columns belongs to entity. */
-            ColumnDef(name, type, it.nullable) to ColumnEngine.valueOf(it.engine.toString())
->>>>>>> b00dbddf
+            ColumnDef(name, type, it.nullable)
         }.toTypedArray()
         val op = CreateEntityOperator(this.catalogue, entityName, columns)
         return executeAndMaterialize(ctx, op).single()
@@ -98,12 +71,8 @@
     /**
      * gRPC endpoint for dropping a specific [org.vitrivr.cottontail.database.entity.Entity].
      */
-<<<<<<< HEAD
-    override suspend fun dropEntity(request: CottontailGrpc.DropEntityMessage): CottontailGrpc.QueryResponseMessage = this.withTransactionContext(request.txId, "DROP ENTITY", false) { tx, q ->
-=======
     override suspend fun dropEntity(request: CottontailGrpc.DropEntityMessage): CottontailGrpc.QueryResponseMessage {
         val ctx = this.queryContext(request.metadata)
->>>>>>> b00dbddf
         val entityName = request.entity.fqn()
         val op = DropEntityOperator(this.catalogue, entityName)
         return executeAndMaterialize(ctx, op).single()
@@ -112,12 +81,8 @@
     /**
      * gRPC endpoint for truncating a specific [org.vitrivr.cottontail.database.entity.Entity].
      */
-<<<<<<< HEAD
-    override suspend fun truncateEntity(request: CottontailGrpc.TruncateEntityMessage): CottontailGrpc.QueryResponseMessage = this.withTransactionContext(request.txId, "TRUNCATE ENTITY", false) { tx, q ->
-=======
     override suspend fun truncateEntity(request: CottontailGrpc.TruncateEntityMessage): CottontailGrpc.QueryResponseMessage {
         val ctx = this.queryContext(request.metadata)
->>>>>>> b00dbddf
         val entityName = request.entity.fqn()
         val op = TruncateEntityOperator(this.catalogue, entityName)
         return executeAndMaterialize(ctx, op).single()
@@ -126,12 +91,8 @@
     /**
      * gRPC endpoint for optimizing a particular [org.vitrivr.cottontail.database.entity.Entity].
      */
-<<<<<<< HEAD
-    override suspend fun optimizeEntity(request: CottontailGrpc.OptimizeEntityMessage): CottontailGrpc.QueryResponseMessage = this.withTransactionContext(request.txId, "OPTIMIZE ENTITY", false) { tx, q ->
-=======
     override suspend fun optimizeEntity(request: CottontailGrpc.OptimizeEntityMessage): CottontailGrpc.QueryResponseMessage {
         val ctx = this.queryContext(request.metadata)
->>>>>>> b00dbddf
         val entityName = request.entity.fqn()
         val op = OptimizeEntityOperator(this.catalogue, entityName)
         return executeAndMaterialize(ctx, op).single()
@@ -140,12 +101,8 @@
     /**
      * gRPC endpoint listing the available [org.vitrivr.cottontail.database.entity.Entity]s for the provided [org.vitrivr.cottontail.database.schema.Schema].
      */
-<<<<<<< HEAD
-    override fun listEntities(request: CottontailGrpc.ListEntityMessage): Flow<CottontailGrpc.QueryResponseMessage> = this.withTransactionContext(request.txId, "LIST ENTITIES", false) { tx, q ->
-=======
     override fun listEntities(request: CottontailGrpc.ListEntityMessage): Flow<CottontailGrpc.QueryResponseMessage> {
         val ctx = this.queryContext(request.metadata)
->>>>>>> b00dbddf
         val schemaName = if (request.hasSchema()) {
             request.schema.fqn()
         } else {
@@ -158,12 +115,8 @@
     /**
      * gRPC endpoint for requesting details about a specific [org.vitrivr.cottontail.database.entity.Entity].
      */
-<<<<<<< HEAD
-    override suspend fun entityDetails(request: CottontailGrpc.EntityDetailsMessage): CottontailGrpc.QueryResponseMessage = this.withTransactionContext(request.txId, "SHOW ENTITY", false) { tx, q ->
-=======
     override suspend fun entityDetails(request: CottontailGrpc.EntityDetailsMessage): CottontailGrpc.QueryResponseMessage {
         val ctx = this.queryContext(request.metadata)
->>>>>>> b00dbddf
         val entityName = request.entity.fqn()
         val op = EntityDetailsOperator(this.catalogue, entityName)
         return executeAndMaterialize(ctx, op).single()
@@ -172,12 +125,8 @@
     /**
      * gRPC endpoint for creating a particular [org.vitrivr.cottontail.database.index.Index]
      */
-<<<<<<< HEAD
-    override suspend fun createIndex(request: CottontailGrpc.CreateIndexMessage): CottontailGrpc.QueryResponseMessage = this.withTransactionContext(request.txId, "CREATE INDEX", false) { tx, q ->
-=======
     override suspend fun createIndex(request: CottontailGrpc.CreateIndexMessage): CottontailGrpc.QueryResponseMessage {
         val ctx = this.queryContext(request.metadata)
->>>>>>> b00dbddf
         val indexName = request.definition.name.fqn()
         val columns = request.definition.columnsList.map {
             indexName.entity().column(it.name)
@@ -191,12 +140,8 @@
     /**
      * gRPC endpoint for dropping a particular [org.vitrivr.cottontail.database.index.Index]
      */
-<<<<<<< HEAD
-    override suspend fun dropIndex(request: CottontailGrpc.DropIndexMessage): CottontailGrpc.QueryResponseMessage = this.withTransactionContext(request.txId, "DROP INDEX", false) { tx, q ->
-=======
     override suspend fun dropIndex(request: CottontailGrpc.DropIndexMessage): CottontailGrpc.QueryResponseMessage {
         val ctx = this.queryContext(request.metadata)
->>>>>>> b00dbddf
         val indexName = request.index.fqn()
         val op = DropIndexOperator(this.catalogue, indexName)
         return executeAndMaterialize(ctx, op).single()
@@ -205,12 +150,8 @@
     /**
      * gRPC endpoint for rebuilding a particular [org.vitrivr.cottontail.database.index.Index]
      */
-<<<<<<< HEAD
-    override suspend fun rebuildIndex(request: CottontailGrpc.RebuildIndexMessage): CottontailGrpc.QueryResponseMessage = this.withTransactionContext(request.txId, "REBUILD INDEX", false) { tx, q ->
-=======
     override suspend fun rebuildIndex(request: CottontailGrpc.RebuildIndexMessage): CottontailGrpc.QueryResponseMessage  {
         val ctx = this.queryContext(request.metadata)
->>>>>>> b00dbddf
         val indexName = request.index.fqn()
         val op = RebuildIndexOperator(this.catalogue, indexName)
         return executeAndMaterialize(ctx, op).single()
