--- conflicted
+++ resolved
@@ -9,11 +9,8 @@
 import org.vitrivr.cottontail.server.grpc.CottontailGrpcServer
 import java.nio.file.Files
 import java.nio.file.Paths
-<<<<<<< HEAD
+import kotlin.system.exitProcess
 import kotlin.time.ExperimentalTime
-=======
-import kotlin.system.exitProcess
->>>>>>> c6201bdc
 
 /**
  * Entry point for Cottontail DB demon and CLI.
@@ -23,15 +20,6 @@
 @UnstableDefault
 @ExperimentalTime
 fun main(args: Array<String>) {
-<<<<<<< HEAD
-    /* Check, if args were set properly. */
-    val path = if (args.isEmpty()) {
-        System.err.println("No config path specified, taking default config at config.json")
-        "config.json"
-    } else {
-        args[0]
-    }
-=======
 
     /* Handle case when arguments are empty. */
     if (args.isEmpty()) {
@@ -52,11 +40,11 @@
         else -> startDB(args[0])
     }
 }
->>>>>>> c6201bdc
 
 /**
  * Traditional Cottontail DB server startup
  */
+@ExperimentalTime
 fun startDB(configPath: String = "config.json") {
     /* Load config file and start Cottontail DB. */
     Files.newBufferedReader(Paths.get(configPath)).use { reader ->
