package org.vitrivr.cottontail.database.statistics.entity

import org.mapdb.DataInput2
import org.mapdb.DataOutput2
<<<<<<< HEAD
import org.vitrivr.cottontail.database.logging.operations.Operation
=======
import org.vitrivr.cottontail.database.column.ColumnDef
import org.vitrivr.cottontail.database.operations.Operation
>>>>>>> b00dbddf
import org.vitrivr.cottontail.database.statistics.columns.ValueStatistics
import org.vitrivr.cottontail.model.basics.TupleId
import kotlin.math.max

/**
 * A data object that collects statistics for an entity.
 *
 * @author Ralph Gasser
 * @version 1.1.0
 */
@Deprecated("No longer in use as of Cottontail DB version 3.0. Retained to maintain compatibility with legacy format.")
class EntityStatistics(var count: Long = 0L, var maximumTupleId: TupleId = -1) : RecordStatistics() {

    /**
     * Serializer for [EntityStatistics] object.
     */
    companion object Serializer : org.mapdb.Serializer<EntityStatistics> {
        override fun serialize(out: DataOutput2, value: EntityStatistics) {
            out.packLong(value.count)
            out.packLong(value.maximumTupleId)
<<<<<<< HEAD
        }

        override fun deserialize(input: DataInput2, available: Int): EntityStatistics = EntityStatistics(input.unpackLong(), input.unpackLong())
=======
            out.packInt(value.columns.size)
            value.columns.forEach { (t, u) ->
                ColumnDef.serialize(out, t)
                ValueStatistics.serialize(out, u)
            }
        }

        override fun deserialize(input: DataInput2, available: Int): EntityStatistics {
            val statistics = EntityStatistics(input.unpackLong(), input.unpackLong())
            repeat(input.unpackInt()) {
                statistics.columns[ColumnDef.deserialize(input, available)] = ValueStatistics.deserialize(input, available) as ValueStatistics<Value>
            }
            return statistics
        }
    }

    /**
     * Consumes a [Operation.DataManagementOperation] and updates the [ValueStatistics] in this [EntityStatistics].
     *
     * @param action The [Operation.DataManagementOperation] to process
     */
    fun consume(action: Operation.DataManagementOperation) = when (action) {
        is Operation.DataManagementOperation.DeleteOperation -> {
            this.count -= 1
            action.deleted.forEach { (t, u) -> this.columns[t]?.delete(u) }
        }
        is Operation.DataManagementOperation.InsertOperation -> {
            this.count += 1
            this.maximumTupleId = max(this.maximumTupleId, action.tupleId)
            action.inserts.forEach { (t, u) -> this.columns[t]?.insert(u) }
        }
        is Operation.DataManagementOperation.UpdateOperation -> {
            action.updates.forEach { (t, u) -> this.columns[t]?.update(u.first, u.second) }
        }
    }

    /**
     * Resets this [EntityStatistics] and sets all its values to to the default value.
     */
    override fun reset() {
        super.reset()
        this.count = 0
        this.maximumTupleId = -1
>>>>>>> b00dbddf
    }

    /**
     * Creates an exact copy of this [EntityStatistics].
     *
     * @return Copy of this [EntityStatistics].
     */
    override fun copy(): EntityStatistics {
        val copy = EntityStatistics(this.count, this.maximumTupleId)
        for ((t, u) in this.columns) {
            copy[t] = u.copy()
        }
        return copy
    }
}<|MERGE_RESOLUTION|>--- conflicted
+++ resolved
@@ -2,15 +2,7 @@
 
 import org.mapdb.DataInput2
 import org.mapdb.DataOutput2
-<<<<<<< HEAD
-import org.vitrivr.cottontail.database.logging.operations.Operation
-=======
-import org.vitrivr.cottontail.database.column.ColumnDef
-import org.vitrivr.cottontail.database.operations.Operation
->>>>>>> b00dbddf
-import org.vitrivr.cottontail.database.statistics.columns.ValueStatistics
 import org.vitrivr.cottontail.model.basics.TupleId
-import kotlin.math.max
 
 /**
  * A data object that collects statistics for an entity.
@@ -28,55 +20,9 @@
         override fun serialize(out: DataOutput2, value: EntityStatistics) {
             out.packLong(value.count)
             out.packLong(value.maximumTupleId)
-<<<<<<< HEAD
         }
 
         override fun deserialize(input: DataInput2, available: Int): EntityStatistics = EntityStatistics(input.unpackLong(), input.unpackLong())
-=======
-            out.packInt(value.columns.size)
-            value.columns.forEach { (t, u) ->
-                ColumnDef.serialize(out, t)
-                ValueStatistics.serialize(out, u)
-            }
-        }
-
-        override fun deserialize(input: DataInput2, available: Int): EntityStatistics {
-            val statistics = EntityStatistics(input.unpackLong(), input.unpackLong())
-            repeat(input.unpackInt()) {
-                statistics.columns[ColumnDef.deserialize(input, available)] = ValueStatistics.deserialize(input, available) as ValueStatistics<Value>
-            }
-            return statistics
-        }
-    }
-
-    /**
-     * Consumes a [Operation.DataManagementOperation] and updates the [ValueStatistics] in this [EntityStatistics].
-     *
-     * @param action The [Operation.DataManagementOperation] to process
-     */
-    fun consume(action: Operation.DataManagementOperation) = when (action) {
-        is Operation.DataManagementOperation.DeleteOperation -> {
-            this.count -= 1
-            action.deleted.forEach { (t, u) -> this.columns[t]?.delete(u) }
-        }
-        is Operation.DataManagementOperation.InsertOperation -> {
-            this.count += 1
-            this.maximumTupleId = max(this.maximumTupleId, action.tupleId)
-            action.inserts.forEach { (t, u) -> this.columns[t]?.insert(u) }
-        }
-        is Operation.DataManagementOperation.UpdateOperation -> {
-            action.updates.forEach { (t, u) -> this.columns[t]?.update(u.first, u.second) }
-        }
-    }
-
-    /**
-     * Resets this [EntityStatistics] and sets all its values to to the default value.
-     */
-    override fun reset() {
-        super.reset()
-        this.count = 0
-        this.maximumTupleId = -1
->>>>>>> b00dbddf
     }
 
     /**
