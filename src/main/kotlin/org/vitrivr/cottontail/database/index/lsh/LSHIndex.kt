--- conflicted
+++ resolved
@@ -19,11 +19,7 @@
     }
 
     /** Path to the [LSHIndex] file. */
-<<<<<<< HEAD
     final override val path: Path = this.catalogue.indexForName(this.name).path
-=======
-    final override val path: Path = this.parent.path.resolve("idx_lsh_${name.simple}.db")
->>>>>>> 71a893b6
 
     /** The [LSHIndex] implementation returns exactly the columns that is indexed. */
     final override val produces: Array<ColumnDef<*>> = emptyArray()
@@ -31,17 +27,8 @@
     /** The type of [Index] */
     override val type: IndexType = IndexType.LSH
 
-<<<<<<< HEAD
-    /** The internal database reference. */
-    protected val db = if (this.catalogue.config.memoryConfig.forceUnmapMappedFiles) {
-        DBMaker.fileDB(this.path.toFile()).fileMmapEnable().cleanerHackEnable().transactionEnable().make()
-    } else {
-        DBMaker.fileDB(this.path.toFile()).fileMmapEnable().transactionEnable().make()
-    }
-=======
     /** The internal [DB] reference. */
-    protected val db: DB = this.parent.parent.parent.config.mapdb.db(this.path)
->>>>>>> 71a893b6
+    protected val db: DB = this.catalogue.config.mapdb.db(this.path)
 
     /** Map structure used for [LSHIndex]. Contains bucket ID and maps it to array of longs. */
     protected val map: HTreeMap<Int, LongArray> = this.db.hashMap(MAP_FIELD_NAME, Serializer.INTEGER, Serializer.LONG_ARRAY).counterEnable().createOrOpen()
