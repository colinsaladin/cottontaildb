package org.vitrivr.cottontail.database.index.hash

import org.mapdb.HTreeMap
import org.mapdb.Serializer
import org.vitrivr.cottontail.database.column.ColumnDef
import org.vitrivr.cottontail.database.entity.DefaultEntity
import org.vitrivr.cottontail.database.entity.EntityTx
import org.vitrivr.cottontail.database.events.DataChangeEvent
import org.vitrivr.cottontail.database.index.*
import org.vitrivr.cottontail.database.queries.planning.cost.Cost
import org.vitrivr.cottontail.database.queries.predicates.Predicate
import org.vitrivr.cottontail.database.queries.predicates.bool.BooleanPredicate
import org.vitrivr.cottontail.database.queries.predicates.bool.ComparisonOperator
import org.vitrivr.cottontail.execution.TransactionContext
import org.vitrivr.cottontail.model.basics.*
import org.vitrivr.cottontail.model.exceptions.TxException
import org.vitrivr.cottontail.model.recordset.StandaloneRecord
import org.vitrivr.cottontail.model.values.types.Value
import java.nio.file.Path
import java.util.*

/**
 * Represents an index in the Cottontail DB data model, that uses a persistent [HashMap] to map a
 * unique [Value] to a [TupleId]. Well suited for equality based lookups of [Value]s.
 *
 * @author Ralph Gasser
 * @version 2.0.1
 */
class UniqueHashIndex(path: Path, parent: DefaultEntity) : AbstractIndex(path, parent) {

    /** Index-wide constants. */
    companion object {
        const val UQ_INDEX_MAP = "cdb_uq_map"
    }

    /** The type of [AbstractIndex] */
    override val type: IndexType = IndexType.HASH_UQ

    /** The [UniqueHashIndex] implementation returns exactly the columns that is indexed. */
    override val produces: Array<ColumnDef<*>> = this.columns

    /** Map structure used for [UniqueHashIndex]. */
<<<<<<< HEAD
    private val map: HTreeMap<Value, TupleId> =
        this.db.hashMap(
            UQ_INDEX_MAP,
            this.columns.first().type.serializer(),
            Serializer.LONG_PACKED
        )
            .createOrOpen() as HTreeMap<Value, TupleId>

    /**
     * Flag indicating if this [UniqueHashIndex] has been closed.
     */
    @Volatile
    override var closed: Boolean = false
        private set
=======
    private val map: HTreeMap<Value, TupleId> = this.store.hashMap(UQ_INDEX_MAP, this.columns[0].type.serializerFactory().mapdb(this.columns[0].type.logicalSize), Serializer.LONG_DELTA).createOrOpen() as HTreeMap<Value, TupleId>
>>>>>>> b6c0e44c

    /** True since [UniqueHashIndex] supports incremental updates. */
    override val supportsIncrementalUpdate: Boolean = true

    /** False, since [UniqueHashIndex] does not support partitioning. */
    override val supportsPartitioning: Boolean = false

    init {
        this.store.commit() /* Initial commit. */
    }

    /**
     * Checks if the provided [Predicate] can be processed by this instance of [UniqueHashIndex]. [UniqueHashIndex] can be used to process IN and EQUALS
     * comparison operations on the specified column
     *
     * @param predicate The [Predicate] to check.
     * @return True if [Predicate] can be processed, false otherwise.
     */
    override fun canProcess(predicate: Predicate): Boolean = predicate is BooleanPredicate.Atomic.Literal
            && !predicate.not
            && predicate.columns.first() == this.columns[0]
            && (predicate.operator is ComparisonOperator.In || predicate.operator is ComparisonOperator.Binary.Equal)

    /**
     * Calculates the cost estimate of this [UniqueHashIndex] processing the provided [Predicate].
     *
     * @param predicate [Predicate] to check.
     * @return Cost estimate for the [Predicate]
     */
    override fun cost(predicate: Predicate): Cost = when {
<<<<<<< HEAD
        predicate !is BooleanPredicate.Atomic || predicate.columns.first() != this.columns[0] || predicate.not -> Cost.INVALID
        predicate.operator == ComparisonOperator.EQUAL -> Cost(
            Cost.COST_DISK_ACCESS_READ,
            Cost.COST_MEMORY_ACCESS,
            predicate.columns.map { it.type.physicalSize }.sum().toFloat()
        )
        predicate.operator == ComparisonOperator.IN -> Cost(
            Cost.COST_DISK_ACCESS_READ * predicate.values.size,
            Cost.COST_MEMORY_ACCESS * predicate.values.size,
            predicate.columns.map { it.type.physicalSize }.sum().toFloat()
        )
=======
        predicate !is BooleanPredicate.Atomic.Literal || predicate.columns.first() != this.columns[0] || predicate.not -> Cost.INVALID
        predicate.operator is ComparisonOperator.Binary.Equal -> Cost(Cost.COST_DISK_ACCESS_READ, Cost.COST_MEMORY_ACCESS, predicate.columns.map { it.type.physicalSize }.sum().toFloat())
        predicate.operator is ComparisonOperator.In -> Cost(Cost.COST_DISK_ACCESS_READ * predicate.operator.right.size, Cost.COST_MEMORY_ACCESS * predicate.operator.right.size, predicate.columns.map { it.type.physicalSize }.sum().toFloat())
>>>>>>> b6c0e44c
        else -> Cost.INVALID
    }

    /**
     * Opens and returns a new [IndexTx] object that can be used to interact with this [AbstractIndex].
     *
     * @param context [TransactionContext] to open the [AbstractIndex.Tx] for.
     */
    override fun newTx(context: TransactionContext): IndexTx = Tx(context)

    /**
     * An [IndexTx] that affects this [UniqueHashIndex].
     */
    private inner class Tx(context: TransactionContext) : AbstractIndex.Tx(context) {

        /**
         * Adds a mapping from the given [Value] to the given [TupleId].
         *
         * @param key The [Value] key to add a mapping for.
         * @param tupleId The [TupleId] for the mapping.
         *
         * This is an internal function and can be used safely with values o
         */
        private fun addMapping(key: Value, tupleId: TupleId): Boolean {
            return this@UniqueHashIndex.map.putIfAbsentBoolean(key, tupleId)
        }

        /**
         * Removes a mapping from the given [Value] to the given [TupleId].
         *
         * @param key The [Value] key to remove a mapping for.
         *
         * This is an internal function and can be used safely with values o
         */
        private fun removeMapping(key: Value): Boolean {
            return this@UniqueHashIndex.map.remove(key) != null
        }

        /**
         * Returns the number of entries in this [UniqueHashIndex.map] which should correspond
         * to the number of [TupleId]s it encodes.
         *
         * @return Number of [TupleId]s in this [UniqueHashIndex]
         */
        override fun count(): Long = this.withReadLock {
            this@UniqueHashIndex.map.count().toLong()
        }

        /**
         * (Re-)builds the [UniqueHashIndex].
         */
        override fun rebuild() = this.withWriteLock {
            /* Obtain Tx for parent [Entity. */
            val entityTx = this.context.getTx(this.dbo.parent) as EntityTx

            /* Recreate entries. */
            this@UniqueHashIndex.map.clear()
            entityTx.scan(this@UniqueHashIndex.columns).forEach { record ->
                val value = record[this.columns[0]] ?: throw TxException.TxValidationException(this.context.txId, "Value cannot be null for UniqueHashIndex ${this@UniqueHashIndex.name} given value is (value = null, tupleId = ${record.tupleId}).")
                if (!this.addMapping(value, record.tupleId)) {
                    throw TxException.TxValidationException(this.context.txId, "Value must be unique for UniqueHashIndex ${this@UniqueHashIndex.name} but is not (value = $value, tupleId = ${record.tupleId}).")
                }
            }
        }

        /**
         * Updates the [UniqueHashIndex] with the provided [DataChangeEvent]s. This method determines,
         * whether the [Record] affected by the [DataChangeEvent] should be added or updated
         *
         * @param event [DataChangeEvent]s to process.
         */
        override fun update(event: DataChangeEvent) = this.withWriteLock {
            when (event) {
                is DataChangeEvent.InsertDataChangeEvent -> {
                    val value = event.inserts[this.columns[0]]
                    if (value != null) {
                        this.addMapping(value, event.tupleId)
                    }
                }
                is DataChangeEvent.UpdateDataChangeEvent -> {
                    val old = event.updates[this.columns[0]]?.first
                    if (old != null) {
                        this.removeMapping(old)
                    }
                    val new = event.updates[this.columns[0]]?.second
                    if (new != null) {
                        this.addMapping(new, event.tupleId)
                    }
                }
                is DataChangeEvent.DeleteDataChangeEvent -> {
                    val old = event.deleted[this.columns[0]]
                    if (old != null) {
                        this.removeMapping(old)
                    }
                }
            }
        }

        /**
         * Clears the [UniqueHashIndex] underlying this [Tx] and removes all entries it contains.
         */
        override fun clear() = this.withWriteLock {
            this@UniqueHashIndex.dirtyField.compareAndSet(false, true)
            this@UniqueHashIndex.map.clear()
        }

        /**
         * Performs a lookup through this [UniqueHashIndex.Tx] and returns a [Iterator] of
         * all [Record]s that match the [Predicate]. Only supports [BooleanPredicate.Atomic]s.
         *
         * The [Iterator] is not thread safe!
         **
         * @param predicate The [Predicate] for the lookup
         * @return The resulting [Iterator]
         */
        override fun filter(predicate: Predicate) = object : Iterator<Record> {

            /** Local [BooleanPredicate.Atomic] instance. */
            private val predicate: BooleanPredicate.Atomic.Literal

            /** Pre-fetched [Record]s that match the [Predicate]. */
            private val elements = LinkedList<Value>()

            /* Perform initial sanity checks. */
            init {
                require(predicate is BooleanPredicate.Atomic.Literal) { "UniqueHashIndex.filter() does only support Atomic.Literal boolean predicates." }
                require(!predicate.not) { "UniqueHashIndex.filter() does not support negated statements (i.e. NOT EQUALS or NOT IN)." }
                this@Tx.withReadLock { /* No op. */ }
                this.predicate = predicate
                when (predicate.operator) {
                    is ComparisonOperator.In -> this.elements.addAll(predicate.operator.right.map { it.value })
                    is ComparisonOperator.Binary.Equal -> this.elements.add(predicate.operator.right.value)
                    else -> throw IllegalArgumentException("UniqueHashIndex.filter() does only support EQUAL and IN operators.")
                }
            }

<<<<<<< HEAD
            /** Flag indicating whether this [CloseableIterator] has been closed. */
            @Volatile
            override var isOpen = true
                private set

            /** Pre-fetched [Record]s that match the [Predicate]. */
            private val elements = LinkedList(this.predicate.values)

=======
>>>>>>> b6c0e44c
            /**
             * Returns `true` if the iteration has more elements.
             */
            override fun hasNext(): Boolean {
<<<<<<< HEAD
                check(this.isOpen) { "Illegal invocation of hasNext(): This CloseableIterator has been closed." }
=======
>>>>>>> b6c0e44c
                while (this.elements.isNotEmpty()) {
                    if (this@UniqueHashIndex.map.contains(this.elements.peek())) {
                        return true
                    } else {
                        this.elements.remove()
                    }
                }
                return false
            }

            /**
             * Returns the next element in the iteration.
             */
            override fun next(): Record {
<<<<<<< HEAD
                check(this.isOpen) { "Illegal invocation of next(): This CloseableIterator has been closed." }
=======
>>>>>>> b6c0e44c
                val value = this.elements.poll()
                val tid = this@UniqueHashIndex.map[value]!!
                return StandaloneRecord(tid, this@UniqueHashIndex.produces, arrayOf(value))
            }
<<<<<<< HEAD

            /**
             * Closes this [CloseableIterator] and releases all locks and resources associated with it.
             */
            override fun close() {
                if (this.isOpen) {
                    this.isOpen = false
                }
            }
=======
>>>>>>> b6c0e44c
        }

        /**
         * The [UniqueHashIndex] does not support ranged filtering!
         *
         * @param predicate The [Predicate] for the lookup.
         * @param partitionIndex The [partitionIndex] for this [filterRange] call.
         * @param partitions The total number of partitions for this [filterRange] call.
         * @return The resulting [Iterator].
         */
        override fun filterRange(predicate: Predicate, partitionIndex: Int, partitions: Int): Iterator<Record> {
            throw UnsupportedOperationException("The UniqueHashIndex does not support ranged filtering!")
        }
    }
}<|MERGE_RESOLUTION|>--- conflicted
+++ resolved
@@ -40,24 +40,7 @@
     override val produces: Array<ColumnDef<*>> = this.columns
 
     /** Map structure used for [UniqueHashIndex]. */
-<<<<<<< HEAD
-    private val map: HTreeMap<Value, TupleId> =
-        this.db.hashMap(
-            UQ_INDEX_MAP,
-            this.columns.first().type.serializer(),
-            Serializer.LONG_PACKED
-        )
-            .createOrOpen() as HTreeMap<Value, TupleId>
-
-    /**
-     * Flag indicating if this [UniqueHashIndex] has been closed.
-     */
-    @Volatile
-    override var closed: Boolean = false
-        private set
-=======
     private val map: HTreeMap<Value, TupleId> = this.store.hashMap(UQ_INDEX_MAP, this.columns[0].type.serializerFactory().mapdb(this.columns[0].type.logicalSize), Serializer.LONG_DELTA).createOrOpen() as HTreeMap<Value, TupleId>
->>>>>>> b6c0e44c
 
     /** True since [UniqueHashIndex] supports incremental updates. */
     override val supportsIncrementalUpdate: Boolean = true
@@ -88,23 +71,9 @@
      * @return Cost estimate for the [Predicate]
      */
     override fun cost(predicate: Predicate): Cost = when {
-<<<<<<< HEAD
-        predicate !is BooleanPredicate.Atomic || predicate.columns.first() != this.columns[0] || predicate.not -> Cost.INVALID
-        predicate.operator == ComparisonOperator.EQUAL -> Cost(
-            Cost.COST_DISK_ACCESS_READ,
-            Cost.COST_MEMORY_ACCESS,
-            predicate.columns.map { it.type.physicalSize }.sum().toFloat()
-        )
-        predicate.operator == ComparisonOperator.IN -> Cost(
-            Cost.COST_DISK_ACCESS_READ * predicate.values.size,
-            Cost.COST_MEMORY_ACCESS * predicate.values.size,
-            predicate.columns.map { it.type.physicalSize }.sum().toFloat()
-        )
-=======
         predicate !is BooleanPredicate.Atomic.Literal || predicate.columns.first() != this.columns[0] || predicate.not -> Cost.INVALID
         predicate.operator is ComparisonOperator.Binary.Equal -> Cost(Cost.COST_DISK_ACCESS_READ, Cost.COST_MEMORY_ACCESS, predicate.columns.map { it.type.physicalSize }.sum().toFloat())
         predicate.operator is ComparisonOperator.In -> Cost(Cost.COST_DISK_ACCESS_READ * predicate.operator.right.size, Cost.COST_MEMORY_ACCESS * predicate.operator.right.size, predicate.columns.map { it.type.physicalSize }.sum().toFloat())
->>>>>>> b6c0e44c
         else -> Cost.INVALID
     }
 
@@ -241,25 +210,10 @@
                 }
             }
 
-<<<<<<< HEAD
-            /** Flag indicating whether this [CloseableIterator] has been closed. */
-            @Volatile
-            override var isOpen = true
-                private set
-
-            /** Pre-fetched [Record]s that match the [Predicate]. */
-            private val elements = LinkedList(this.predicate.values)
-
-=======
->>>>>>> b6c0e44c
             /**
              * Returns `true` if the iteration has more elements.
              */
             override fun hasNext(): Boolean {
-<<<<<<< HEAD
-                check(this.isOpen) { "Illegal invocation of hasNext(): This CloseableIterator has been closed." }
-=======
->>>>>>> b6c0e44c
                 while (this.elements.isNotEmpty()) {
                     if (this@UniqueHashIndex.map.contains(this.elements.peek())) {
                         return true
@@ -274,26 +228,10 @@
              * Returns the next element in the iteration.
              */
             override fun next(): Record {
-<<<<<<< HEAD
-                check(this.isOpen) { "Illegal invocation of next(): This CloseableIterator has been closed." }
-=======
->>>>>>> b6c0e44c
                 val value = this.elements.poll()
                 val tid = this@UniqueHashIndex.map[value]!!
                 return StandaloneRecord(tid, this@UniqueHashIndex.produces, arrayOf(value))
             }
-<<<<<<< HEAD
-
-            /**
-             * Closes this [CloseableIterator] and releases all locks and resources associated with it.
-             */
-            override fun close() {
-                if (this.isOpen) {
-                    this.isOpen = false
-                }
-            }
-=======
->>>>>>> b6c0e44c
         }
 
         /**
