--- conflicted
+++ resolved
@@ -16,7 +16,6 @@
 import org.vitrivr.cottontail.database.queries.components.ComparisonOperator
 import org.vitrivr.cottontail.database.queries.components.Predicate
 import org.vitrivr.cottontail.database.queries.planning.cost.Cost
-
 import org.vitrivr.cottontail.model.basics.*
 import org.vitrivr.cottontail.model.exceptions.QueryException
 import org.vitrivr.cottontail.model.exceptions.ValidationException
@@ -48,11 +47,7 @@
     }
 
     /** Path to the [UniqueHashIndex] file. */
-<<<<<<< HEAD
     override val path: Path = this.catalogue.indexForName(this.name).path
-=======
-    override val path: Path = this.parent.path.resolve("idx_${name.simple}.db")
->>>>>>> 71a893b6
 
     /** The type of [Index] */
     override val type: IndexType = IndexType.HASH_UQ
@@ -63,17 +58,8 @@
     /** The [UniqueHashIndex] implementation returns exactly the columns that is indexed. */
     override val produces: Array<ColumnDef<*>> = this.columns
 
-<<<<<<< HEAD
-    /** The internal database reference. */
-    private val db = if (this.catalogue.config.memoryConfig.forceUnmapMappedFiles) {
-        DBMaker.fileDB(this.path.toFile()).fileMmapEnable().transactionEnable().make()
-    } else {
-        DBMaker.fileDB(this.path.toFile()).fileMmapEnable().transactionEnable().make()
-    }
-=======
     /** The internal [DB] reference. */
-    private val db: DB = this.parent.parent.parent.config.mapdb.db(this.path)
->>>>>>> 71a893b6
+    private val db: DB = this.catalogue.config.mapdb.db(this.path)
 
     /** Map structure used for [UniqueHashIndex]. */
     private val map: HTreeMap<out Value, TupleId> = this.db.hashMap(MAP_FIELD_NAME, this.columns.first().type.serializer(this.columns.size), Serializer.LONG_PACKED).counterEnable().createOrOpen()
@@ -238,9 +224,9 @@
             /** Pre-fetched [Record]s that match the [Predicate]. */
             private val results = this.prepare()
 
-            /** Flag indicating whether this [CloseableIterator] is open and ready for use. */
+            /** Flag indicating whether this [CloseableIterator] has been closed. */
             @Volatile
-            override var isOpen = true
+            override var isOpen: Boolean = true
                 private set
 
             /**
