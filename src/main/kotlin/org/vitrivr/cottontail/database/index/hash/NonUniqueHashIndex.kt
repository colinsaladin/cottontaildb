--- conflicted
+++ resolved
@@ -56,23 +56,7 @@
     }
 
     /** Map structure used for [NonUniqueHashIndex]. */
-<<<<<<< HEAD
-    private val map: NavigableSet<Array<Any>> =
-        this.db.treeSet(
-            NUQ_INDEX_MAP,
-            SerializerArrayTuple(this.columns.first().type.serializer(), Serializer.LONG_DELTA)
-        )
-            .createOrOpen()
-
-    /**
-     * Flag indicating if this [NonUniqueHashIndex] has been closed.
-     */
-    @Volatile
-    override var closed: Boolean = false
-        private set
-=======
     private val map = this.store.treeMap(NUQ_INDEX_MAP, this.serializer, Serializer.LONG_ARRAY).createOrOpen()
->>>>>>> b6c0e44c
 
     init {
         this.store.commit() /* Initial commit. */
@@ -105,24 +89,10 @@
      * @return Cost estimate for the [Predicate]
      */
     override fun cost(predicate: Predicate): Cost = when {
-<<<<<<< HEAD
-        predicate !is BooleanPredicate.Atomic || predicate.columns.first() != this.columns[0] || predicate.not -> Cost.INVALID
-        predicate.operator == ComparisonOperator.EQUAL -> Cost(
-            Cost.COST_DISK_ACCESS_READ,
-            Cost.COST_MEMORY_ACCESS,
-            predicate.columns.map { it.type.physicalSize }.sum().toFloat()
-        )
-        predicate.operator == ComparisonOperator.IN -> Cost(
-            Cost.COST_DISK_ACCESS_READ * predicate.values.size,
-            Cost.COST_MEMORY_ACCESS * predicate.values.size,
-            predicate.columns.map { it.type.physicalSize }.sum().toFloat()
-        )
-=======
         predicate !is BooleanPredicate.Atomic.Literal || predicate.columns.first() != this.columns[0] || predicate.not -> Cost.INVALID
         predicate.operator is ComparisonOperator.Binary.Equal -> Cost(Cost.COST_DISK_ACCESS_READ, Cost.COST_MEMORY_ACCESS, predicate.columns.map { it.type.physicalSize }.sum().toFloat())
         predicate.operator is ComparisonOperator.Binary.Like -> Cost(Cost.COST_DISK_ACCESS_READ, Cost.COST_MEMORY_ACCESS, predicate.columns.map { it.type.physicalSize }.sum().toFloat())
         predicate.operator is ComparisonOperator.In -> Cost(Cost.COST_DISK_ACCESS_READ * predicate.operator.right.size, Cost.COST_MEMORY_ACCESS * predicate.operator.right.size, predicate.columns.map { it.type.physicalSize }.sum().toFloat())
->>>>>>> b6c0e44c
         else -> Cost.INVALID
     }
 
@@ -273,21 +243,6 @@
             /** Local [ BooleanPredicate.AtomicBooleanPredicate] instance. */
             private val predicate: BooleanPredicate.Atomic
 
-<<<<<<< HEAD
-            /* Perform initial sanity checks. */
-            init {
-                require(predicate is BooleanPredicate.Atomic) { "NonUniqueHashIndex.filter() does only support AtomicBooleanPredicates." }
-                require(!predicate.not) { "NonUniqueHashIndex.filter() does not support negated statements (i.e. NOT EQUALS or NOT IN)." }
-                this@Tx.withReadLock { /* No op. */ }
-                this.predicate = predicate
-            }
-
-            /** Flag indicating whether this [CloseableIterator] has been closed. */
-            @Volatile
-            private var closed = false
-
-=======
->>>>>>> b6c0e44c
             /** Pre-fetched entries that match the [Predicate]. */
             private val elements = LinkedList<Pair<TupleId, Value>>()
 
