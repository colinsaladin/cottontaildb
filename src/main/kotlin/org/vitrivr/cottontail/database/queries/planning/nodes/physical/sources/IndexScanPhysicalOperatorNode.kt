--- conflicted
+++ resolved
@@ -5,9 +5,9 @@
 import org.vitrivr.cottontail.database.column.ColumnTx
 import org.vitrivr.cottontail.database.entity.Entity
 import org.vitrivr.cottontail.database.entity.EntityTx
-import org.vitrivr.cottontail.database.index.basics.AbstractIndex
 import org.vitrivr.cottontail.database.index.Index
 import org.vitrivr.cottontail.database.index.IndexTx
+import org.vitrivr.cottontail.database.index.basics.AbstractIndex
 import org.vitrivr.cottontail.database.queries.OperatorNode
 import org.vitrivr.cottontail.database.queries.QueryContext
 import org.vitrivr.cottontail.database.queries.planning.cost.Cost
@@ -68,7 +68,6 @@
             else -> this.index.dbo.parent.numberOfRows
         }
 
-<<<<<<< HEAD
     /** Cost estimation for [IndexScanPhysicalOperatorNode]s is delegated to the [Index]. */
     override val cost: Cost
         get() = this.index.dbo.cost(this.predicate)
@@ -79,13 +78,6 @@
         entityTx.listColumns().forEach { columnDef ->
             this.statistics[columnDef] = (this.index.context.getTx(entityTx.columnForName(columnDef.name)) as ColumnTx<*>).statistics() as ValueStatistics<Value>
         }
-=======
-    /** The estimated output size of this [IndexScanPhysicalOperatorNode]. */
-    override val outputSize: Long = when (this.predicate) {
-        is BooleanPredicate -> NaiveSelectivityCalculator.estimate(this.predicate, this.statistics)(this.index.dbo.parent.numberOfRows)
-        is KnnPredicate -> this.predicate.k.toLong()
-        else -> this.index.dbo.parent.numberOfRows
->>>>>>> b00dbddf
     }
 
     /**
