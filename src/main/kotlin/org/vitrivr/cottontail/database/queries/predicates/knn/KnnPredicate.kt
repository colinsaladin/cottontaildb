--- conflicted
+++ resolved
@@ -54,11 +54,6 @@
         get() = setOf(this.column)
 
     /** Cost required for applying this [KnnPredicate] to a single record. */
-<<<<<<< HEAD
-    override val cost: Float =
-        this.distance.costForDimension(this.query.first().logicalSize) * (this.query.size + (this.weights?.size
-            ?: 0))
-=======
     override val cost: Float
         get() = this.distance.costForDimension(this.query.first().logicalSize) * (this.query.size + this.weights.size)
 
@@ -170,7 +165,6 @@
         result = 31L * result + this._weightsBindings.hashCode()
         return result
     }
->>>>>>> 78f30cac
 
     override fun equals(other: Any?): Boolean {
         if (this === other) return true
