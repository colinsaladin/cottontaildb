package org.vitrivr.cottontail.database.queries.planning.nodes.physical.sources

import it.unimi.dsi.fastutil.objects.Object2ObjectLinkedOpenHashMap
import org.vitrivr.cottontail.database.column.ColumnDef
import org.vitrivr.cottontail.database.column.ColumnTx
import org.vitrivr.cottontail.database.entity.Entity
import org.vitrivr.cottontail.database.entity.EntityTx
import org.vitrivr.cottontail.database.queries.QueryContext
import org.vitrivr.cottontail.database.queries.planning.cost.Cost
import org.vitrivr.cottontail.database.queries.planning.nodes.physical.NullaryPhysicalOperatorNode
import org.vitrivr.cottontail.database.statistics.columns.ValueStatistics
<<<<<<< HEAD
import org.vitrivr.cottontail.execution.operators.sources.EntityScanOperator
import org.vitrivr.cottontail.model.basics.Name
=======
import org.vitrivr.cottontail.database.statistics.entity.RecordStatistics
import org.vitrivr.cottontail.execution.operators.sources.EntityScanOperator
import org.vitrivr.cottontail.model.basics.Name
import org.vitrivr.cottontail.model.basics.Type
>>>>>>> b00dbddf
import org.vitrivr.cottontail.model.values.types.Value
import java.lang.Math.floorDiv

/**
 * A [NullaryPhysicalOperatorNode] that formalizes a scan of a physical [Entity] in Cottontail DB on a given range.
 *
 * @author Ralph Gasser
 * @version 2.4.0
 */
class RangedEntityScanPhysicalOperatorNode(override val groupId: Int, val entity: EntityTx, val fetch: List<Pair<Name.ColumnName,ColumnDef<*>>>, val partitionIndex: Int, val partitions: Int) : NullaryPhysicalOperatorNode() {

    companion object {
        private const val NODE_NAME = "ScanEntity"
    }

    /** The name of this [RangedEntityScanPhysicalOperatorNode]. */
    override val name: String
        get() = NODE_NAME

    /** The physical [ColumnDef] accessed by this [RangedEntityScanPhysicalOperatorNode]. */
    override val physicalColumns: List<ColumnDef<*>> = this.fetch.map { it.second }

    /** The [ColumnDef] produced by this [RangedEntityScanPhysicalOperatorNode]. */
    override val columns: List<ColumnDef<*>> = this.fetch.map { it.second.copy(name = it.first) }

    /** The number of rows returned by this [RangedEntityScanPhysicalOperatorNode] equals to the number of rows in the [Entity]. */
    override val outputSize: Long = floorDiv(this.entity.count(), this.partitions.toLong())

<<<<<<< HEAD
    /** [ValueStatistics] are taken from the underlying [Entity]. The query planner uses statistics for [Cost] estimation. */
    override val statistics = Object2ObjectLinkedOpenHashMap<ColumnDef<*>,ValueStatistics<*>>()

=======
    /** The [RecordStatistics] is taken from the underlying [Entity]. [RecordStatistics] are used by the query planning for [Cost] estimation. */
    override val statistics: RecordStatistics = this.entity.snapshot.statistics.let { statistics ->
        this.fetch.forEach {
            val column = it.second.copy(it.first)
            if (!statistics.has(column)) {
                statistics[column] = statistics[it.second] as ValueStatistics<Value>
            }
        }
        statistics
    }

    /** [RangedEntityScanPhysicalOperatorNode] is always executable. */
>>>>>>> b00dbddf
    override val executable: Boolean = true

    /** [RangedEntityScanPhysicalOperatorNode] cannot be partitioned any further. */
    override val canBePartitioned: Boolean = false
<<<<<<< HEAD
    override val cost: Cost
=======

    override val cost = Cost(Cost.COST_DISK_ACCESS_READ, Cost.COST_MEMORY_ACCESS) * this.outputSize * this.fetch.sumOf {
        if (it.second.type == Type.String) {
            this.statistics[it.second].avgWidth * Char.SIZE_BYTES
        } else {
            it.second.type.physicalSize
        }
    }
>>>>>>> b00dbddf

    init {
        require(this.partitions >= 1) { "A range entity scan requires at least one partition in order to be valid." }
        require(this.partitionIndex < this.partitions) { "The partition index must be smaller than the overall number of partitions." }

        /* Obtain statistics costs. */
        this.entity.listColumns().forEach { columnDef ->
            this.statistics[columnDef] = (this.entity.context.getTx(this.entity.columnForName(columnDef.name)) as ColumnTx<*>).statistics() as ValueStatistics<Value>
        }

        /* Calculate costs. */
        this.cost = Cost(Cost.COST_DISK_ACCESS_READ, Cost.COST_MEMORY_ACCESS) * this.outputSize * this.columns.sumOf {
            this.statistics[it]?.avgWidth ?: it.type.logicalSize
        }
    }

    /**
     * Creates and returns a copy of this [RangedEntityScanPhysicalOperatorNode] without any children or parents.
     *
     * @return Copy of this [RangedEntityScanPhysicalOperatorNode].
     */
    override fun copy() = RangedEntityScanPhysicalOperatorNode(this.groupId, this.entity, this.fetch, this.partitionIndex, this.partitions)

    /**
     * [RangedIndexScanPhysicalOperatorNode] cannot be partitioned.
     */
    override fun partition(p: Int): List<Physical> {
        throw UnsupportedOperationException("RangedEntityScanPhysicalOperatorNode cannot be further partitioned.")
    }

    /**
     * Converts this [RangedEntityScanPhysicalOperatorNode] to a [EntityScanOperator].
     *
     * @param ctx The [QueryContext] used for the conversion (e.g. late binding).
     */
    override fun toOperator(ctx: QueryContext) = EntityScanOperator(this.groupId, this.entity, this.fetch, ctx.bindings, this.partitionIndex, this.partitions)

    /** Generates and returns a [String] representation of this [RangedEntityScanPhysicalOperatorNode]. */
    override fun toString() = "${super.toString()}[${this.columns.joinToString(",") { it.name.toString() }},${this.partitionIndex}/${this.partitions}]"

    override fun equals(other: Any?): Boolean {
        if (this === other) return true
        if (other !is RangedEntityScanPhysicalOperatorNode) return false

        if (this.entity != other.entity) return false
        if (this.columns != other.columns) return false
        if (this.partitionIndex != other.partitionIndex) return false
        if (this.partitions != other.partitions) return false

        return true
    }

    override fun hashCode(): Int {
        var result = entity.hashCode()
        result = 31 * result + columns.hashCode()
        result = 31 * result + partitionIndex.hashCode()
        result = 31 * result + partitions.hashCode()
        return result
    }
}<|MERGE_RESOLUTION|>--- conflicted
+++ resolved
@@ -9,15 +9,8 @@
 import org.vitrivr.cottontail.database.queries.planning.cost.Cost
 import org.vitrivr.cottontail.database.queries.planning.nodes.physical.NullaryPhysicalOperatorNode
 import org.vitrivr.cottontail.database.statistics.columns.ValueStatistics
-<<<<<<< HEAD
 import org.vitrivr.cottontail.execution.operators.sources.EntityScanOperator
 import org.vitrivr.cottontail.model.basics.Name
-=======
-import org.vitrivr.cottontail.database.statistics.entity.RecordStatistics
-import org.vitrivr.cottontail.execution.operators.sources.EntityScanOperator
-import org.vitrivr.cottontail.model.basics.Name
-import org.vitrivr.cottontail.model.basics.Type
->>>>>>> b00dbddf
 import org.vitrivr.cottontail.model.values.types.Value
 import java.lang.Math.floorDiv
 
@@ -46,40 +39,14 @@
     /** The number of rows returned by this [RangedEntityScanPhysicalOperatorNode] equals to the number of rows in the [Entity]. */
     override val outputSize: Long = floorDiv(this.entity.count(), this.partitions.toLong())
 
-<<<<<<< HEAD
     /** [ValueStatistics] are taken from the underlying [Entity]. The query planner uses statistics for [Cost] estimation. */
     override val statistics = Object2ObjectLinkedOpenHashMap<ColumnDef<*>,ValueStatistics<*>>()
 
-=======
-    /** The [RecordStatistics] is taken from the underlying [Entity]. [RecordStatistics] are used by the query planning for [Cost] estimation. */
-    override val statistics: RecordStatistics = this.entity.snapshot.statistics.let { statistics ->
-        this.fetch.forEach {
-            val column = it.second.copy(it.first)
-            if (!statistics.has(column)) {
-                statistics[column] = statistics[it.second] as ValueStatistics<Value>
-            }
-        }
-        statistics
-    }
-
-    /** [RangedEntityScanPhysicalOperatorNode] is always executable. */
->>>>>>> b00dbddf
     override val executable: Boolean = true
 
     /** [RangedEntityScanPhysicalOperatorNode] cannot be partitioned any further. */
     override val canBePartitioned: Boolean = false
-<<<<<<< HEAD
     override val cost: Cost
-=======
-
-    override val cost = Cost(Cost.COST_DISK_ACCESS_READ, Cost.COST_MEMORY_ACCESS) * this.outputSize * this.fetch.sumOf {
-        if (it.second.type == Type.String) {
-            this.statistics[it.second].avgWidth * Char.SIZE_BYTES
-        } else {
-            it.second.type.physicalSize
-        }
-    }
->>>>>>> b00dbddf
 
     init {
         require(this.partitions >= 1) { "A range entity scan requires at least one partition in order to be valid." }
@@ -92,7 +59,7 @@
 
         /* Calculate costs. */
         this.cost = Cost(Cost.COST_DISK_ACCESS_READ, Cost.COST_MEMORY_ACCESS) * this.outputSize * this.columns.sumOf {
-            this.statistics[it]?.avgWidth ?: it.type.logicalSize
+            this.statistics[it]?.avgWidth ?: it.type.physicalSize
         }
     }
 
