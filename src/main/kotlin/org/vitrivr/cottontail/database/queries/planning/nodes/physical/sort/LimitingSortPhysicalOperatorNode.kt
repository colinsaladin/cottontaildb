--- conflicted
+++ resolved
@@ -40,9 +40,15 @@
     /** The [Cost] incurred by this [SortPhysicalOperatorNode]. */
     override val cost: Cost
         get() = Cost(
-            cpu = 2 * this.sortOn.size * Cost.COST_MEMORY_ACCESS,
-            memory = (this.columns.sumOf { this.statistics[it.logical()]?.avgWidth ?: it.logical().type.logicalSize }).toFloat()
-        ) * this.outputSize
+            cpu = 2 * (this.input?.outputSize ?: 0) * this.sortOn.size * Cost.COST_MEMORY_ACCESS,
+            memory = (this.columns.sumOf {
+                if (it.type == Type.String) {
+                    this.statistics[it]!!.avgWidth * Char.SIZE_BYTES
+                } else {
+                    it.type.physicalSize
+                }
+            } * this.outputSize).toFloat()
+        )
 
     init {
         if (this.sortOn.isEmpty()) throw QueryException.QuerySyntaxException("At least one column must be specified for sorting.")
@@ -72,11 +78,7 @@
     override fun toOperator(ctx: QueryContext): Operator {
         val p = this.totalCost.parallelisation()
         val input = this.input ?: throw IllegalStateException("Cannot convert disconnected OperatorNode to Operator (node = $this)")
-<<<<<<< HEAD
-        return if (p > 1 && input.canBePartitioned) {
-=======
         return if (p > 1 && this.input?.canBePartitioned == true) {
->>>>>>> b5546015
             val partitions = input.partition(p).map { it.toOperator(ctx) }
             MergeLimitingHeapSortOperator(partitions, this.sortOn, this.limit)
         } else {
