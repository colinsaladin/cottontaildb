package org.vitrivr.cottontail.database.queries.planning.rules.physical.implementation

import org.vitrivr.cottontail.database.queries.OperatorNode
import org.vitrivr.cottontail.database.queries.planning.exceptions.NodeExpressionTreeException
import org.vitrivr.cottontail.database.queries.planning.nodes.logical.predicates.FilterLogicalOperatorNode
import org.vitrivr.cottontail.database.queries.planning.nodes.physical.predicates.FilterPhysicalOperatorNode
import org.vitrivr.cottontail.database.queries.planning.rules.RewriteRule
import org.vitrivr.cottontail.database.queries.predicates.bool.ComparisonOperator

/**
 * A [RewriteRule] that implements a [FilterLogicalOperatorNode] by a [FilterPhysicalOperatorNode].
 *
 * This is a simple 1:1 replacement (implementation).
 *
 * @author Ralph Gasser
 * @version 1.0.0
 */
object FilterImplementationRule : RewriteRule {
    override fun canBeApplied(node: OperatorNode): Boolean = node is FilterLogicalOperatorNode
    override fun apply(node: OperatorNode): OperatorNode? {
        if (node is FilterLogicalOperatorNode) {
            /* Check if the predicate contains MATCH operators, which can only be handled by a Lucene index. */
            if (node.predicate.atomics.any { it.operator === ComparisonOperator.MATCH }) {
                return null
            }

<<<<<<< HEAD
            val parent = (node.deepCopy() as FilterLogicalNodeExpression).input
=======
            val parent = (node.deepCopy() as FilterLogicalOperatorNode).input
>>>>>>> 78f30cac
                ?: throw NodeExpressionTreeException.IncompleteNodeExpressionTreeException(
                    node,
                    "Expected parent but none was found."
                )
<<<<<<< HEAD
            val p = FilterPhysicalNodeExpression(node.predicate)
=======
            val p = FilterPhysicalOperatorNode(node.predicate)
>>>>>>> 78f30cac
            p.addInput(parent)
            node.copyOutput()?.addInput(p)
            return p
        }
        return null
    }
}<|MERGE_RESOLUTION|>--- conflicted
+++ resolved
@@ -24,20 +24,12 @@
                 return null
             }
 
-<<<<<<< HEAD
-            val parent = (node.deepCopy() as FilterLogicalNodeExpression).input
-=======
             val parent = (node.deepCopy() as FilterLogicalOperatorNode).input
->>>>>>> 78f30cac
                 ?: throw NodeExpressionTreeException.IncompleteNodeExpressionTreeException(
                     node,
                     "Expected parent but none was found."
                 )
-<<<<<<< HEAD
-            val p = FilterPhysicalNodeExpression(node.predicate)
-=======
             val p = FilterPhysicalOperatorNode(node.predicate)
->>>>>>> 78f30cac
             p.addInput(parent)
             node.copyOutput()?.addInput(p)
             return p
