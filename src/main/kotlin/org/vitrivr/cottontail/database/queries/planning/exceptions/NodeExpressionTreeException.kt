package org.vitrivr.cottontail.database.queries.planning.exceptions

import org.vitrivr.cottontail.database.queries.OperatorNode

/**
 * Type of [Exception]s that are thrown while processing a [OperatorNode] or a [OperatorNode] tree.
 *
 * @author Ralph Gasser
 * @version 1.0.1
 */
sealed class NodeExpressionTreeException(val exp: OperatorNode, message: String) :
    Exception(message) {
    /**
     * Thrown when a [OperatorNode] tree is incomplete, i.e. [OperatorNode]s are missing, while trying process it.
     *
     * @param exp The [OperatorNode] that caused the exception.
     * @param message Explanation of the problem.
     */
<<<<<<< HEAD
    class IncompleteNodeExpressionTreeException(exp: NodeExpression, message: String) : NodeExpressionTreeException(exp, "NodeExpression $exp seems incomplete: $message")
=======
    class IncompleteNodeExpressionTreeException(exp: OperatorNode, message: String) :
        NodeExpressionTreeException(exp, "NodeExpression $exp seems incomplete: $message")
>>>>>>> 78f30cac

    /**
     * Thrown when a [OperatorNode] cannot be materialized due to constraints of incoming or outgoing [OperatorNode]s.
     *
     * @param exp The [OperatorNode] that caused the exception.
     * @param message Explanation of the problem.
     */
<<<<<<< HEAD
    class InsatisfiableNodeExpressionException(exp: NodeExpression, message: String) : NodeExpressionTreeException(exp, "NodeExpression $exp seems incomplete: $message")
=======
    class InsatisfiableNodeExpressionException(exp: OperatorNode, message: String) :
        NodeExpressionTreeException(exp, "NodeExpression $exp seems incomplete: $message")
>>>>>>> 78f30cac
}
<|MERGE_RESOLUTION|>--- conflicted
+++ resolved
@@ -16,12 +16,8 @@
      * @param exp The [OperatorNode] that caused the exception.
      * @param message Explanation of the problem.
      */
-<<<<<<< HEAD
-    class IncompleteNodeExpressionTreeException(exp: NodeExpression, message: String) : NodeExpressionTreeException(exp, "NodeExpression $exp seems incomplete: $message")
-=======
     class IncompleteNodeExpressionTreeException(exp: OperatorNode, message: String) :
         NodeExpressionTreeException(exp, "NodeExpression $exp seems incomplete: $message")
->>>>>>> 78f30cac
 
     /**
      * Thrown when a [OperatorNode] cannot be materialized due to constraints of incoming or outgoing [OperatorNode]s.
@@ -29,10 +25,6 @@
      * @param exp The [OperatorNode] that caused the exception.
      * @param message Explanation of the problem.
      */
-<<<<<<< HEAD
-    class InsatisfiableNodeExpressionException(exp: NodeExpression, message: String) : NodeExpressionTreeException(exp, "NodeExpression $exp seems incomplete: $message")
-=======
     class InsatisfiableNodeExpressionException(exp: OperatorNode, message: String) :
         NodeExpressionTreeException(exp, "NodeExpression $exp seems incomplete: $message")
->>>>>>> 78f30cac
 }
