--- conflicted
+++ resolved
@@ -15,26 +15,15 @@
  * @version 1.0.0
  */
 object FetchImplementationRule : RewriteRule {
-<<<<<<< HEAD
-    override fun canBeApplied(node: NodeExpression): Boolean = node is FetchLogicalNodeExpression
-    override fun apply(node: NodeExpression): NodeExpression? {
-        if (node is FetchLogicalNodeExpression) {
-            val parent = (node.deepCopy() as FetchLogicalNodeExpression).input
-=======
     override fun canBeApplied(node: OperatorNode): Boolean = node is FetchLogicalOperatorNode
     override fun apply(node: OperatorNode): OperatorNode? {
         if (node is FetchLogicalOperatorNode) {
             val parent = (node.deepCopy() as FetchLogicalOperatorNode).input
->>>>>>> 78f30cac
                 ?: throw NodeExpressionTreeException.IncompleteNodeExpressionTreeException(
                     node,
                     "Expected parent but none was found."
                 )
-<<<<<<< HEAD
-            val p = FetchPhysicalNodeExpression(node.entity, node.fetch)
-=======
             val p = FetchPhysicalOperatorNode(node.entity, node.fetch)
->>>>>>> 78f30cac
             p.addInput(parent)
             node.copyOutput()?.addInput(p)
             return p
