--- conflicted
+++ resolved
@@ -36,16 +36,9 @@
 
     /** The [Cost] of this [UpdatePhysicalOperatorNode]. */
     override val cost: Cost
-<<<<<<< HEAD
         get() = Cost(Cost.COST_DISK_ACCESS_WRITE, Cost.COST_MEMORY_ACCESS) * this.values.sumOf {
             this.statistics[it.first]?.avgWidth ?: it.first.type.physicalSize
         } * (this.input?.outputSize ?: 0)
-=======
-        get() = Cost(
-            Cost.COST_DISK_ACCESS_WRITE * (this.input?.columns?.sumOf { this.statistics[it].avgWidth } ?: 0), /* Columns that are being written (all input columns). */
-            Cost.COST_MEMORY_ACCESS * this.values.sumOf { this.statistics[it.first].avgWidth }               /* Column values that are being updated because they must be fetched from memory. */
-        ) * (this.input?.outputSize ?: 0)
->>>>>>> b00dbddf
 
     /** The [UpdatePhysicalOperatorNode]s cannot be partitioned. */
     override val canBePartitioned: Boolean = false
