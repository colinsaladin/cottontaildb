package org.vitrivr.cottontail.database.queries.planning.nodes.physical.management

import it.unimi.dsi.fastutil.objects.Object2ObjectLinkedOpenHashMap
import org.vitrivr.cottontail.database.column.ColumnDef
import org.vitrivr.cottontail.database.column.ColumnTx
import org.vitrivr.cottontail.database.entity.Entity
import org.vitrivr.cottontail.database.entity.EntityTx
import org.vitrivr.cottontail.database.queries.GroupId
import org.vitrivr.cottontail.database.queries.QueryContext
import org.vitrivr.cottontail.database.queries.planning.cost.Cost
import org.vitrivr.cottontail.database.queries.planning.nodes.logical.management.InsertLogicalOperatorNode
import org.vitrivr.cottontail.database.queries.planning.nodes.physical.NullaryPhysicalOperatorNode
import org.vitrivr.cottontail.database.statistics.columns.ValueStatistics
import org.vitrivr.cottontail.execution.operators.basics.Operator
import org.vitrivr.cottontail.execution.operators.management.InsertOperator
import org.vitrivr.cottontail.execution.operators.management.UpdateOperator
import org.vitrivr.cottontail.model.basics.Record
import org.vitrivr.cottontail.model.values.types.Value

/**
 * A [InsertPhysicalOperatorNode] that formalizes a INSERT operation on an [Entity].
 *
 * @author Ralph Gasser
<<<<<<< HEAD
 * @version 2.3.0
=======
 * @version 2.4.0
>>>>>>> b00dbddf
 */
class InsertPhysicalOperatorNode(override val groupId: GroupId, val entity: EntityTx, val records: MutableList<Record>) : NullaryPhysicalOperatorNode() {
    companion object {
        private const val NODE_NAME = "Insert"
    }

    /** The name of this [InsertPhysicalOperatorNode]. */
    override val name: String
        get() = NODE_NAME

    /** The physical [ColumnDef] accessed by the [InsertPhysicalOperatorNode]. */
    override val physicalColumns: List<ColumnDef<*>> = this.entity.listColumns().map { it.columnDef }

    /** The [InsertPhysicalOperatorNode] produces the [ColumnDef]s defined in the [UpdateOperator]. */
    override val columns: List<ColumnDef<*>> = InsertOperator.COLUMNS

<<<<<<< HEAD
    /** The [ValueStatistics] for this [InsertPhysicalOperatorNode]. */
    override val statistics = Object2ObjectLinkedOpenHashMap<ColumnDef<*>,ValueStatistics<*>>()
=======
    /** The [RecordStatistics] for this [InsertPhysicalOperatorNode]. */
    override val statistics: RecordStatistics = this.entity.snapshot.statistics
>>>>>>> b00dbddf

    /** The [InsertPhysicalOperatorNode] produces a single record. */
    override val outputSize: Long = 1L

    /** The [Cost] of this [InsertPhysicalOperatorNode]. */
    override val cost: Cost = Cost(Cost.COST_DISK_ACCESS_WRITE, Cost.COST_MEMORY_ACCESS) * this.records.size

    /** The [InsertPhysicalOperatorNode] cannot be partitioned. */
    override val canBePartitioned: Boolean = false

    /** The [InsertPhysicalOperatorNode] is always executable. */
    override val executable: Boolean = true

    init {
        /* Obtain statistics costs. */
        this.entity.listColumns().forEach { columnDef ->
            this.statistics[columnDef] = (this.entity.context.getTx(this.entity.columnForName(columnDef.name)) as ColumnTx<*>).statistics() as ValueStatistics<Value>
        }
    }

    /**
     * Creates and returns a copy of this [InsertLogicalOperatorNode] without any children or parents.
     *
     * @return Copy of this [InsertLogicalOperatorNode].
     */
    override fun copy() = InsertPhysicalOperatorNode(this.groupId, this.entity, this.records)

    /**
     * Converts this [InsertPhysicalOperatorNode] to a [InsertOperator].
     *
     * @param ctx The [QueryContext] used for the conversion (e.g. late binding).
     */
    override fun toOperator(ctx: QueryContext): Operator = InsertOperator(this.groupId, this.entity, this.records)

    /**
     * [InsertPhysicalOperatorNode] cannot be partitioned.
     */
    override fun partition(p: Int): List<Physical> {
        throw UnsupportedOperationException("InsertPhysicalOperatorNode cannot be partitioned.")
    }

    override fun equals(other: Any?): Boolean {
        if (this === other) return true
        if (other !is InsertPhysicalOperatorNode) return false

        if (entity != other.entity) return false
        if (records != other.records) return false

        return true
    }

    override fun hashCode(): Int {
        var result = entity.hashCode()
        result = 31 * result + records.hashCode()
        return result
    }
}<|MERGE_RESOLUTION|>--- conflicted
+++ resolved
@@ -11,7 +11,6 @@
 import org.vitrivr.cottontail.database.queries.planning.nodes.logical.management.InsertLogicalOperatorNode
 import org.vitrivr.cottontail.database.queries.planning.nodes.physical.NullaryPhysicalOperatorNode
 import org.vitrivr.cottontail.database.statistics.columns.ValueStatistics
-import org.vitrivr.cottontail.execution.operators.basics.Operator
 import org.vitrivr.cottontail.execution.operators.management.InsertOperator
 import org.vitrivr.cottontail.execution.operators.management.UpdateOperator
 import org.vitrivr.cottontail.model.basics.Record
@@ -21,11 +20,7 @@
  * A [InsertPhysicalOperatorNode] that formalizes a INSERT operation on an [Entity].
  *
  * @author Ralph Gasser
-<<<<<<< HEAD
- * @version 2.3.0
-=======
  * @version 2.4.0
->>>>>>> b00dbddf
  */
 class InsertPhysicalOperatorNode(override val groupId: GroupId, val entity: EntityTx, val records: MutableList<Record>) : NullaryPhysicalOperatorNode() {
     companion object {
@@ -37,18 +32,13 @@
         get() = NODE_NAME
 
     /** The physical [ColumnDef] accessed by the [InsertPhysicalOperatorNode]. */
-    override val physicalColumns: List<ColumnDef<*>> = this.entity.listColumns().map { it.columnDef }
+    override val physicalColumns: List<ColumnDef<*>> = this.entity.listColumns().map { it }
 
     /** The [InsertPhysicalOperatorNode] produces the [ColumnDef]s defined in the [UpdateOperator]. */
     override val columns: List<ColumnDef<*>> = InsertOperator.COLUMNS
 
-<<<<<<< HEAD
     /** The [ValueStatistics] for this [InsertPhysicalOperatorNode]. */
     override val statistics = Object2ObjectLinkedOpenHashMap<ColumnDef<*>,ValueStatistics<*>>()
-=======
-    /** The [RecordStatistics] for this [InsertPhysicalOperatorNode]. */
-    override val statistics: RecordStatistics = this.entity.snapshot.statistics
->>>>>>> b00dbddf
 
     /** The [InsertPhysicalOperatorNode] produces a single record. */
     override val outputSize: Long = 1L
@@ -81,7 +71,7 @@
      *
      * @param ctx The [QueryContext] used for the conversion (e.g. late binding).
      */
-    override fun toOperator(ctx: QueryContext): Operator = InsertOperator(this.groupId, this.entity, this.records)
+    override fun toOperator(ctx: QueryContext) = InsertOperator(this.groupId, this.entity, this.records)
 
     /**
      * [InsertPhysicalOperatorNode] cannot be partitioned.
