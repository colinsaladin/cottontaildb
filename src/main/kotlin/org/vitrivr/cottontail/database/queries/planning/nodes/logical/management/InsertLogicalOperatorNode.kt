--- conflicted
+++ resolved
@@ -13,11 +13,7 @@
  * A [InsertLogicalOperatorNode] that formalizes a INSERT operation on an [Entity].
  *
  * @author Ralph Gasser
-<<<<<<< HEAD
- * @version 2.3.0
-=======
  * @version 2.4.0
->>>>>>> b00dbddf
  */
 class InsertLogicalOperatorNode(override val groupId: GroupId, val entity: EntityTx, val records: MutableList<Record>) : NullaryLogicalOperatorNode() {
 
@@ -30,7 +26,7 @@
         get() = NODE_NAME
 
     /** The physical [ColumnDef] accessed by the [InsertLogicalOperatorNode]. */
-    override val physicalColumns: List<ColumnDef<*>> = this.entity.listColumns().map { it.columnDef }
+    override val physicalColumns: List<ColumnDef<*>> = this.entity.listColumns().map { it }
 
     /** The [InsertLogicalOperatorNode] produces the columns defined in the [InsertOperator] */
     override val columns: List<ColumnDef<*>> = InsertOperator.COLUMNS
