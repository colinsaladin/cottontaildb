--- conflicted
+++ resolved
@@ -11,15 +11,8 @@
 import org.vitrivr.cottontail.database.queries.planning.nodes.physical.NullaryPhysicalOperatorNode
 import org.vitrivr.cottontail.database.queries.planning.nodes.physical.UnaryPhysicalOperatorNode
 import org.vitrivr.cottontail.database.statistics.columns.ValueStatistics
-<<<<<<< HEAD
 import org.vitrivr.cottontail.execution.operators.sources.EntityScanOperator
 import org.vitrivr.cottontail.model.basics.Name
-=======
-import org.vitrivr.cottontail.database.statistics.entity.RecordStatistics
-import org.vitrivr.cottontail.execution.operators.sources.EntityScanOperator
-import org.vitrivr.cottontail.model.basics.Name
-import org.vitrivr.cottontail.model.basics.Type
->>>>>>> b00dbddf
 import org.vitrivr.cottontail.model.values.types.Value
 
 /**
@@ -54,38 +47,18 @@
     /** [EntityScanPhysicalOperatorNode] can always be partitioned. */
     override val canBePartitioned: Boolean = true
 
-<<<<<<< HEAD
     /** [ValueStatistics] are taken from the underlying [Entity]. The query planner uses statistics for [Cost] estimation. */
     override val statistics = Object2ObjectLinkedOpenHashMap<ColumnDef<*>,ValueStatistics<*>>()
 
     /** The estimated [Cost] of scanning the [Entity]. */
     override val cost: Cost
         get() = Cost(Cost.COST_DISK_ACCESS_READ, Cost.COST_MEMORY_ACCESS) * this.outputSize * this.columns.sumOf {
-            this.statistics[it]?.avgWidth ?: it.type.logicalSize
+            this.statistics[it]?.avgWidth ?: it.type.physicalSize
         }
 
     init {
         this.entity.listColumns().forEach { columnDef ->
             this.statistics[columnDef] = (this.entity.context.getTx(this.entity.columnForName(columnDef.name)) as ColumnTx<*>).statistics() as ValueStatistics<Value>
-=======
-    /** The [RecordStatistics] is taken from the underlying [Entity]. [RecordStatistics] are used by the query planning for [Cost] estimation. */
-    override val statistics: RecordStatistics = this.entity.snapshot.statistics.let { statistics ->
-        this.fetch.forEach {
-            val column = it.second.copy(it.first)
-            if (!statistics.has(column)) {
-                statistics[column] = statistics[it.second] as ValueStatistics<Value>
-            }
-        }
-        statistics
-    }
-
-    /** The estimated [Cost] of scanning the [Entity]. */
-    override val cost = Cost(Cost.COST_DISK_ACCESS_READ, Cost.COST_MEMORY_ACCESS) * this.outputSize * this.fetch.sumOf {
-        if (it.second.type == Type.String) {
-            this.statistics[it.second].avgWidth * Char.SIZE_BYTES
-        } else {
-            it.second.type.physicalSize
->>>>>>> b00dbddf
         }
     }
 
