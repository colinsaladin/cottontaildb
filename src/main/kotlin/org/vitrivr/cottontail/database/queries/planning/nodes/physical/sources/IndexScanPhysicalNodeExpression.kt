--- conflicted
+++ resolved
@@ -12,19 +12,11 @@
  * A [AbstractEntityPhysicalNodeExpression] that represents a predicated lookup using an [Index].
  *
  * @author Ralph Gasser
-<<<<<<< HEAD
  * @version 1.1.1
-=======
- * @version 1.1.0
->>>>>>> 71a893b6
  */
 class IndexScanPhysicalNodeExpression(val index: Index, val predicate: BooleanPredicate, val selectivity: Float = Cost.COST_DEFAULT_SELECTIVITY) : NullaryPhysicalNodeExpression() {
     override val canBePartitioned: Boolean = false
-<<<<<<< HEAD
-    override val outputSize: Long = (this.entity.statistics().size * this.selectivity).toLong()
-=======
-    override val outputSize: Long = (this.index.parent.statistics.rows * this.selectivity).toLong()
->>>>>>> 71a893b6
+    override val outputSize: Long = (this.index.parent.statistics().size * this.selectivity).toLong()
     override val cost: Cost = this.index.cost(this.predicate)
     override fun copy() = IndexScanPhysicalNodeExpression(this.index, this.predicate, this.selectivity)
     override fun toOperator(context: ExecutionEngine.ExecutionContext): Operator = EntityIndexScanOperator(context, this.index, this.predicate)
