package org.vitrivr.cottontail.database.queries.planning.rules.physical.implementation

import org.vitrivr.cottontail.database.queries.OperatorNode
import org.vitrivr.cottontail.database.queries.planning.exceptions.NodeExpressionTreeException
import org.vitrivr.cottontail.database.queries.planning.nodes.logical.predicates.KnnLogicalOperatorNode
import org.vitrivr.cottontail.database.queries.planning.nodes.physical.predicates.KnnPhysicalOperatorNode
import org.vitrivr.cottontail.database.queries.planning.rules.RewriteRule

/**
 * A [RewriteRule] that implements a [KnnLogicalOperatorNode] by a [KnnPhysicalOperatorNode].
 *
 * This is a simple 1:1 replacement (implementation).
 *
 * @author Ralph Gasser
 * @version 1.0
 */
object KnnImplementationRule : RewriteRule {
<<<<<<< HEAD
    override fun canBeApplied(node: NodeExpression): Boolean = node is KnnLogicalNodeExpression
    override fun apply(node: NodeExpression): NodeExpression? {
        if (node is KnnLogicalNodeExpression) {
            val parent = (node.deepCopy() as KnnLogicalNodeExpression).input
=======
    override fun canBeApplied(node: OperatorNode): Boolean = node is KnnLogicalOperatorNode
    override fun apply(node: OperatorNode): OperatorNode? {
        if (node is KnnLogicalOperatorNode) {
            val parent = (node.deepCopy() as KnnLogicalOperatorNode).input
>>>>>>> 78f30cac
                ?: throw NodeExpressionTreeException.IncompleteNodeExpressionTreeException(
                    node,
                    "Expected parent but none was found."
                )
<<<<<<< HEAD
            val p = KnnPhysicalNodeExpression(node.predicate)
=======
            val p = KnnPhysicalOperatorNode(node.predicate)
>>>>>>> 78f30cac
            p.addInput(parent)
            node.copyOutput()?.addInput(p)
            return p
        }
        return null
    }
}<|MERGE_RESOLUTION|>--- conflicted
+++ resolved
@@ -15,26 +15,15 @@
  * @version 1.0
  */
 object KnnImplementationRule : RewriteRule {
-<<<<<<< HEAD
-    override fun canBeApplied(node: NodeExpression): Boolean = node is KnnLogicalNodeExpression
-    override fun apply(node: NodeExpression): NodeExpression? {
-        if (node is KnnLogicalNodeExpression) {
-            val parent = (node.deepCopy() as KnnLogicalNodeExpression).input
-=======
     override fun canBeApplied(node: OperatorNode): Boolean = node is KnnLogicalOperatorNode
     override fun apply(node: OperatorNode): OperatorNode? {
         if (node is KnnLogicalOperatorNode) {
             val parent = (node.deepCopy() as KnnLogicalOperatorNode).input
->>>>>>> 78f30cac
                 ?: throw NodeExpressionTreeException.IncompleteNodeExpressionTreeException(
                     node,
                     "Expected parent but none was found."
                 )
-<<<<<<< HEAD
-            val p = KnnPhysicalNodeExpression(node.predicate)
-=======
             val p = KnnPhysicalOperatorNode(node.predicate)
->>>>>>> 78f30cac
             p.addInput(parent)
             node.copyOutput()?.addInput(p)
             return p
