--- conflicted
+++ resolved
@@ -15,21 +15,12 @@
  * @author Ralph Gasser
  * @version 2.0.0
  */
-<<<<<<< HEAD
-internal data class EntityHeader(
-    var size: Long = 0,
-    var created: Long = System.currentTimeMillis(),
-    var modified: Long = System.currentTimeMillis(),
-    var columns: LongArray = LongArray(0),
-    var indexes: LongArray = LongArray(0)
-=======
 data class EntityHeader(
     var name: String,
     var created: Long = System.currentTimeMillis(),
     var modified: Long = System.currentTimeMillis(),
     var columns: List<ColumnRef> = emptyList(),
     var indexes: List<IndexRef> = emptyList()
->>>>>>> b6c0e44c
 ) {
     companion object Serializer : org.mapdb.Serializer<EntityHeader> {
         override fun serialize(out: DataOutput2, value: EntityHeader) {
