--- conflicted
+++ resolved
@@ -47,23 +47,10 @@
          * @param definition The [ColumnDef] that specifies the [MapDBColumn]
          * @param config The [MapDBConfig] used to initialize the [MapDBColumn]
          */
-<<<<<<< HEAD
-        fun initialize(definition: ColumnDef<*>, path: Path, config: MapDBConfig) {
-            val store = StoreWAL.make(
-                    file = path.resolve("col_${definition.name.simple}.db").toString(),
-                    volumeFactory = config.volumeFactory,
-                    allocateIncrement = 1L shl config.pageShift
-            )
-            store.put(
-                ColumnHeader(type = definition.type, nullable = definition.nullable),
-                ColumnHeader.Serializer
-            )
-=======
         fun initialize(path: Path, definition: ColumnDef<*>, config: MapDBConfig) {
             if (Files.exists(path)) throw DatabaseException.InvalidFileException("Could not initialize index. A file already exists under $path.")
             val store = config.store(path)
             store.put(ColumnHeader(definition), ColumnHeader.Serializer)
->>>>>>> b6c0e44c
             store.commit()
             store.close()
         }
@@ -83,10 +70,6 @@
 
     /** Getter for this [MapDBColumn]'s [ColumnDef]. Can be stored since [MapDBColumn]s [ColumnDef] is immutable. */
     @Suppress("UNCHECKED_CAST")
-<<<<<<< HEAD
-    override val columnDef: ColumnDef<T> =
-        this.header.let { ColumnDef(this.name, it.type as Type<T>, it.nullable) }
-=======
     override val columnDef: ColumnDef<T> = this.header.columnDef as ColumnDef<T>
 
     /** The [Name.ColumnName] of this [MapDBColumn]. Can be stored since [MapDBColumn]s [ColumnDef] is immutable. */
@@ -104,7 +87,6 @@
     /** The maximum tuple ID used by this [Column]. */
     override val maxTupleId: Long
         get() = this.store.maxRecid
->>>>>>> b6c0e44c
 
     /** Status indicating whether this [MapDBColumn] is open or closed. */
     @Volatile
@@ -208,23 +190,12 @@
         }
 
         /**
-<<<<<<< HEAD
-         * Returns the maximum [TupleId] known by this [MapDBColumn].
-         */
-        override fun maxTupleId(): TupleId = this.withReadLock {
-            this@MapDBColumn.store.maxRecid
-        }
-
-        /**
-         * Creates and returns a new [CloseableIterator] for this [MapDBColumn.Tx] that returns
-=======
          * Creates and returns a new [Iterator] for this [MapDBColumn.Tx] that returns
->>>>>>> b6c0e44c
          * all [TupleId]s contained within the surrounding [MapDBColumn].
          *
          * @return [Iterator]
          */
-        override fun scan() = this.scan(1L..this.maxTupleId())
+        override fun scan() = this.scan(1L..this@MapDBColumn.maxTupleId)
 
         /**
          * Creates and returns a new [Iterator] for this [MapDBColumn.Tx] that returns
@@ -233,49 +204,8 @@
          * @param range The [LongRange] that should be scanned.
          * @return [Iterator]
          */
-<<<<<<< HEAD
-        override fun scan(range: LongRange) = object : CloseableIterator<TupleId> {
-
-            init {
-                this@Tx.withReadLock { /* No op. */ }
-            }
-
-            /** Wraps a [CottontailStoreWAL.RecordIdIterator] from the [MapDBColumn]. */
-            private val wrapped = this@MapDBColumn.store.RecordIdIterator(range)
-
-            /** Flag indicating whether this [CloseableIterator] has been closed. */
-            @Volatile
-            override var isOpen = true
-                private set
-
-            /**
-             * Returns the next element in the iteration.
-             */
-            override fun next(): TupleId {
-                check(this.isOpen) { "Illegal invocation of next(): This CloseableIterator has been closed." }
-                return this.wrapped.next()
-            }
-
-            /**
-             * Returns `true` if the iteration has more elements.
-             */
-            override fun hasNext(): Boolean {
-                check(this.isOpen) { "Illegal invocation of hasNext(): This CloseableIterator has been closed." }
-                return this.wrapped.hasNext()
-            }
-
-            /**
-             * Closes this [CloseableIterator] and releases all locks associated with it.
-             */
-            override fun close() {
-                if (this.isOpen) {
-                    this.isOpen = true
-                }
-            }
-=======
         override fun scan(range: LongRange) = this@Tx.withReadLock {
             this@MapDBColumn.store.RecordIdIterator(range)
->>>>>>> b6c0e44c
         }
 
         /**
