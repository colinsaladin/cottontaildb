--- conflicted
+++ resolved
@@ -12,8 +12,6 @@
 import org.vitrivr.cottontail.execution.operators.basics.Operator
 import org.vitrivr.cottontail.model.basics.Name
 import org.vitrivr.cottontail.model.basics.Record
-import org.vitrivr.cottontail.model.recordset.StandaloneRecord
-import org.vitrivr.cottontail.model.values.types.Value
 import java.util.*
 
 /**
@@ -37,24 +35,13 @@
         val fetch = this.fetch.map { it.second }.toTypedArray()
         val random = SplittableRandom(this@EntitySampleOperator.seed)
         return flow {
-<<<<<<< HEAD
             this@EntitySampleOperator.entity.cursor(fetch).use { cursor ->
                 while (cursor.moveNext()) {
                     if (random.nextDouble(0.0, 1.0) <= this@EntitySampleOperator.p) {
                         val record = cursor.value()
-                        context.bindings.bindRecord(record) /* Important: Make new record available to binding context. */
+                        this@EntitySampleOperator.binding.bindRecord(record) /* Important: Make new record available to binding context. */
                         emit(record)
                     }
-=======
-            val random = SplittableRandom(this@EntitySampleOperator.seed)
-            for (record in this@EntitySampleOperator.entity.scan(fetch)) {
-                if (random.nextDouble(0.0, 1.0) <= this@EntitySampleOperator.p) {
-                    var i = 0
-                    record.forEach { _, v -> values[i++] = v }
-                    val r = StandaloneRecord(record.tupleId, columns, values)
-                    this@EntitySampleOperator.binding.bindRecord(r) /* Important: Make new record available to binding context. */
-                    emit(r)
->>>>>>> b00dbddf
                 }
             }
         }
