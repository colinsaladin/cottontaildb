package org.vitrivr.cottontail.execution.operators.definition

import kotlinx.coroutines.flow.Flow
import kotlinx.coroutines.flow.flow
import org.vitrivr.cottontail.database.catalogue.Catalogue
import org.vitrivr.cottontail.database.catalogue.CatalogueTx
import org.vitrivr.cottontail.database.entity.EntityTx
import org.vitrivr.cottontail.database.schema.SchemaTx
import org.vitrivr.cottontail.execution.TransactionContext
import org.vitrivr.cottontail.execution.operators.basics.Operator
import org.vitrivr.cottontail.model.basics.Name
import org.vitrivr.cottontail.model.basics.Record
import kotlin.time.ExperimentalTime
import kotlin.time.measureTimedValue

/**
 * An [Operator.SourceOperator] used during query execution. Truncates an [Entity] (i.e. drops and re-creates it).
 *
 * @author Ralph Gasser
 * @version 1.1.0
 */
@ExperimentalTime
<<<<<<< HEAD
class TruncateEntityOperator(val catalogue: Catalogue, val name: Name.EntityName) : AbstractDataDefinitionOperator(name, "TRUNCATE ENTITY") {
=======
class TruncateEntityOperator(
    val catalogue: Catalogue,
    val name: Name.EntityName
) : AbstractDataDefinitionOperator(name, "TRUNCATE ENTITY") {
>>>>>>> b6c0e44c
    override fun toFlow(context: TransactionContext): Flow<Record> {
        val catTxn = context.getTx(this.catalogue) as CatalogueTx
        val schemaTxn = context.getTx(catTxn.schemaForName(this.name.schema())) as SchemaTx
        val entityTxn = context.getTx(schemaTxn.entityForName(this.name)) as EntityTx
        return flow {
            val columns =
                entityTxn.listColumns().map { Pair(it.columnDef, it.engine) }.toTypedArray()
            val timedTupleId = measureTimedValue {
                schemaTxn.dropEntity(this@TruncateEntityOperator.name)
                schemaTxn.createEntity(this@TruncateEntityOperator.name, *columns)
            }
            emit(this@TruncateEntityOperator.statusRecord(timedTupleId.duration))
        }
    }
}<|MERGE_RESOLUTION|>--- conflicted
+++ resolved
@@ -20,14 +20,10 @@
  * @version 1.1.0
  */
 @ExperimentalTime
-<<<<<<< HEAD
-class TruncateEntityOperator(val catalogue: Catalogue, val name: Name.EntityName) : AbstractDataDefinitionOperator(name, "TRUNCATE ENTITY") {
-=======
 class TruncateEntityOperator(
     val catalogue: Catalogue,
     val name: Name.EntityName
 ) : AbstractDataDefinitionOperator(name, "TRUNCATE ENTITY") {
->>>>>>> b6c0e44c
     override fun toFlow(context: TransactionContext): Flow<Record> {
         val catTxn = context.getTx(this.catalogue) as CatalogueTx
         val schemaTxn = context.getTx(catTxn.schemaForName(this.name.schema())) as SchemaTx
