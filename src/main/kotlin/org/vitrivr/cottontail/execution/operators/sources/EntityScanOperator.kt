package org.vitrivr.cottontail.execution.operators.sources

import kotlinx.coroutines.flow.Flow
import kotlinx.coroutines.flow.flow
import org.vitrivr.cottontail.database.column.ColumnDef
import org.vitrivr.cottontail.database.entity.Entity
import org.vitrivr.cottontail.database.entity.EntityTx
import org.vitrivr.cottontail.database.queries.GroupId
import org.vitrivr.cottontail.database.queries.binding.BindingContext
import org.vitrivr.cottontail.execution.TransactionContext
import org.vitrivr.cottontail.execution.operators.basics.Operator
import org.vitrivr.cottontail.model.basics.Name
import org.vitrivr.cottontail.model.basics.Record
import org.vitrivr.cottontail.model.recordset.StandaloneRecord
import org.vitrivr.cottontail.model.values.types.Value

/**
 * An [Operator.SourceOperator] that scans an [Entity] and streams all [Record]s found within.
 *
 * @author Ralph Gasser
 * @version 1.6.0
 */
class EntityScanOperator(groupId: GroupId, val entity: EntityTx, val fetch: List<Pair<Name.ColumnName,ColumnDef<*>>>, override val binding: BindingContext, val partitionIndex: Int, val partitions: Int) : Operator.SourceOperator(groupId) {

    /** The [ColumnDef] fetched by this [EntityScanOperator]. */
    override val columns: List<ColumnDef<*>> = this.fetch.map { it.second.copy(name = it.first) }

    /**
     * Converts this [EntityScanOperator] to a [Flow] and returns it.
     *
     * @param context The [TransactionContext] used for execution
     * @return [Flow] representing this [EntityScanOperator]
     */
    override fun toFlow(context: TransactionContext): Flow<Record> {
        val fetch = this.fetch.map { it.second }.toTypedArray()
        return flow {
<<<<<<< HEAD
            this@EntityScanOperator.entity.cursor(fetch, this@EntityScanOperator.partitionIndex, this@EntityScanOperator.partitions).use { cursor ->
                while (cursor.moveNext()) {
                    val record = cursor.value()
                    context.bindings.bindRecord(record) /* Important: Make new record available to binding context. */
                    emit(record)
                }
=======
            for (record in this@EntityScanOperator.entity.scan(fetch, this@EntityScanOperator.partitionIndex, this@EntityScanOperator.partitions)) {
                var i = 0
                record.forEach { _, v -> values[i++] = v }
                val r = StandaloneRecord(record.tupleId, columns, values)
                this@EntityScanOperator.binding.bindRecord(r) /* Important: Make new record available to binding context. */
                emit(r)
>>>>>>> b00dbddf
            }
        }
    }
}<|MERGE_RESOLUTION|>--- conflicted
+++ resolved
@@ -11,9 +11,6 @@
 import org.vitrivr.cottontail.execution.operators.basics.Operator
 import org.vitrivr.cottontail.model.basics.Name
 import org.vitrivr.cottontail.model.basics.Record
-import org.vitrivr.cottontail.model.recordset.StandaloneRecord
-import org.vitrivr.cottontail.model.values.types.Value
-
 /**
  * An [Operator.SourceOperator] that scans an [Entity] and streams all [Record]s found within.
  *
@@ -34,21 +31,12 @@
     override fun toFlow(context: TransactionContext): Flow<Record> {
         val fetch = this.fetch.map { it.second }.toTypedArray()
         return flow {
-<<<<<<< HEAD
             this@EntityScanOperator.entity.cursor(fetch, this@EntityScanOperator.partitionIndex, this@EntityScanOperator.partitions).use { cursor ->
                 while (cursor.moveNext()) {
                     val record = cursor.value()
-                    context.bindings.bindRecord(record) /* Important: Make new record available to binding context. */
+                    this@EntityScanOperator.binding.bindRecord(record) /* Important: Make new record available to binding context. */
                     emit(record)
                 }
-=======
-            for (record in this@EntityScanOperator.entity.scan(fetch, this@EntityScanOperator.partitionIndex, this@EntityScanOperator.partitions)) {
-                var i = 0
-                record.forEach { _, v -> values[i++] = v }
-                val r = StandaloneRecord(record.tupleId, columns, values)
-                this@EntityScanOperator.binding.bindRecord(r) /* Important: Make new record available to binding context. */
-                emit(r)
->>>>>>> b00dbddf
             }
         }
     }
