package org.vitrivr.cottontail.execution.operators.management

import kotlinx.coroutines.flow.Flow
import kotlinx.coroutines.flow.flow
import org.vitrivr.cottontail.database.column.ColumnDef
import org.vitrivr.cottontail.database.entity.Entity
import org.vitrivr.cottontail.database.entity.EntityTx
import org.vitrivr.cottontail.database.queries.GroupId
import org.vitrivr.cottontail.database.queries.binding.BindingContext
import org.vitrivr.cottontail.database.queries.binding.EmptyBindingContext
import org.vitrivr.cottontail.execution.TransactionContext
import org.vitrivr.cottontail.execution.operators.basics.Operator
import org.vitrivr.cottontail.execution.operators.definition.AbstractDataDefinitionOperator
import org.vitrivr.cottontail.model.basics.Name
import org.vitrivr.cottontail.model.basics.Record
import org.vitrivr.cottontail.model.basics.Type
import org.vitrivr.cottontail.model.recordset.StandaloneRecord
import org.vitrivr.cottontail.model.values.DoubleValue
import org.vitrivr.cottontail.model.values.LongValue
import org.vitrivr.cottontail.model.values.types.Value
import kotlin.time.ExperimentalTime
import kotlin.time.measureTimedValue

/**
 * An [Operator.PipelineOperator] used during query execution. Inserts all incoming entries into an
 * [Entity] that it receives with the provided [Value].
 *
 * @author Ralph Gasser
<<<<<<< HEAD
 * @version 1.3.0
 */
class InsertOperator(groupId: GroupId, val entity: EntityTx, val records: List<Record>) : Operator.SourceOperator(groupId) {

=======
 * @version 1.4.0
 */
class InsertOperator(groupId: GroupId, val entity: EntityTx, val records: List<Record>) : Operator.SourceOperator(groupId) {
>>>>>>> b00dbddf
    companion object {
        /** The columns produced by the [InsertOperator]. */
        val COLUMNS: List<ColumnDef<*>> = listOf(
            ColumnDef(Name.ColumnName("tupleId"), Type.Long, false),
            ColumnDef(Name.ColumnName("duration_ms"), Type.Double, false)
        )
    }

    /** The [BindingContext] used [AbstractDataDefinitionOperator]. */
    override val binding: BindingContext = EmptyBindingContext

    /** Columns produced by [InsertOperator]. */
    override val columns: List<ColumnDef<*>> = COLUMNS

    /**
     * Converts this [InsertOperator] to a [Flow] and returns it.
     *
     * @param context The [TransactionContext] used for execution
     * @return [Flow] representing this [InsertOperator]
     */
    @ExperimentalTime
<<<<<<< HEAD
    override fun toFlow(context: QueryContext): Flow<Record> {
=======
    override fun toFlow(context: TransactionContext): Flow<Record> {
>>>>>>> b00dbddf
        val columns = this.columns.toTypedArray()
        return flow {
            for (record in this@InsertOperator.records) {
                val timedTupleId = measureTimedValue { this@InsertOperator.entity.insert(record) }
                emit(StandaloneRecord(0L, columns, arrayOf(LongValue(timedTupleId.value!!), DoubleValue(timedTupleId.duration.inWholeMilliseconds))))
            }
        }
    }
}<|MERGE_RESOLUTION|>--- conflicted
+++ resolved
@@ -26,16 +26,9 @@
  * [Entity] that it receives with the provided [Value].
  *
  * @author Ralph Gasser
-<<<<<<< HEAD
- * @version 1.3.0
- */
-class InsertOperator(groupId: GroupId, val entity: EntityTx, val records: List<Record>) : Operator.SourceOperator(groupId) {
-
-=======
  * @version 1.4.0
  */
 class InsertOperator(groupId: GroupId, val entity: EntityTx, val records: List<Record>) : Operator.SourceOperator(groupId) {
->>>>>>> b00dbddf
     companion object {
         /** The columns produced by the [InsertOperator]. */
         val COLUMNS: List<ColumnDef<*>> = listOf(
@@ -57,11 +50,7 @@
      * @return [Flow] representing this [InsertOperator]
      */
     @ExperimentalTime
-<<<<<<< HEAD
-    override fun toFlow(context: QueryContext): Flow<Record> {
-=======
     override fun toFlow(context: TransactionContext): Flow<Record> {
->>>>>>> b00dbddf
         val columns = this.columns.toTypedArray()
         return flow {
             for (record in this@InsertOperator.records) {
