--- conflicted
+++ resolved
@@ -41,11 +41,7 @@
                     StandaloneRecord(
                         0L,
                         this@ListSchemaOperator.columns,
-<<<<<<< HEAD
-                        arrayOf(StringValue(schema.toString()), StringValue("SCHEMA"))
-=======
                         arrayOf(StringValue(schema.name.toString()), StringValue("SCHEMA"))
->>>>>>> b6c0e44c
                     )
                 )
             }
