package org.vitrivr.cottontail.execution.operators.definition

import kotlinx.coroutines.flow.Flow
import kotlinx.coroutines.flow.flow
import org.vitrivr.cottontail.database.catalogue.Catalogue
import org.vitrivr.cottontail.database.catalogue.CatalogueTx
import org.vitrivr.cottontail.database.column.Type
import org.vitrivr.cottontail.database.schema.SchemaTx
import org.vitrivr.cottontail.execution.TransactionContext
import org.vitrivr.cottontail.execution.operators.basics.Operator
import org.vitrivr.cottontail.model.basics.ColumnDef
import org.vitrivr.cottontail.model.basics.Name
import org.vitrivr.cottontail.model.basics.Record
import org.vitrivr.cottontail.model.recordset.StandaloneRecord
import org.vitrivr.cottontail.model.values.StringValue
import kotlin.time.ExperimentalTime

/**
 * An [Operator.SourceOperator] used during query execution. Lists all available [Entity]s.
 *
 * @author Ralph Gasser
 * @version 1.0.1
 */
class ListEntityOperator(val catalogue: Catalogue, val schema: Name.SchemaName? = null) : Operator.SourceOperator() {
<<<<<<< HEAD
    override val columns: Array<ColumnDef<*>> = arrayOf(
            ColumnDef.withAttributes(Name.ColumnName("dbo"), "STRING", -1, false),
            ColumnDef.withAttributes(Name.ColumnName("class"), "STRING", -1, false)
    )
=======

    companion object {
        val COLUMNS: Array<ColumnDef<*>> = arrayOf(
            ColumnDef(Name.ColumnName("dbo"), Type.String, false),
            ColumnDef(Name.ColumnName("class"), Type.String, false)
        )
    }

    override val columns: Array<ColumnDef<*>> = COLUMNS
>>>>>>> 83ea7f35

    @ExperimentalTime
    override fun toFlow(context: TransactionContext): Flow<Record> {
        val txn = context.getTx(this.catalogue) as CatalogueTx
        val schemas = if (this.schema != null) {
            listOf(this.schema)
        } else {
            txn.listSchemas()
        }
        return flow {
            for (schema in schemas) {
                val schemaTxn = context.getTx(txn.schemaForName(schema)) as SchemaTx
                for (entity in schemaTxn.listEntities()) {
                    emit(StandaloneRecord(0L, this@ListEntityOperator.columns, arrayOf(StringValue(entity.toString()), StringValue("ENTITY"))))
                }
            }
        }
    }
}<|MERGE_RESOLUTION|>--- conflicted
+++ resolved
@@ -22,12 +22,6 @@
  * @version 1.0.1
  */
 class ListEntityOperator(val catalogue: Catalogue, val schema: Name.SchemaName? = null) : Operator.SourceOperator() {
-<<<<<<< HEAD
-    override val columns: Array<ColumnDef<*>> = arrayOf(
-            ColumnDef.withAttributes(Name.ColumnName("dbo"), "STRING", -1, false),
-            ColumnDef.withAttributes(Name.ColumnName("class"), "STRING", -1, false)
-    )
-=======
 
     companion object {
         val COLUMNS: Array<ColumnDef<*>> = arrayOf(
@@ -37,7 +31,6 @@
     }
 
     override val columns: Array<ColumnDef<*>> = COLUMNS
->>>>>>> 83ea7f35
 
     @ExperimentalTime
     override fun toFlow(context: TransactionContext): Flow<Record> {
