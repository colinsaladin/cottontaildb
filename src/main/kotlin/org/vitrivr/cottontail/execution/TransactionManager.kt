--- conflicted
+++ resolved
@@ -7,7 +7,10 @@
 import kotlinx.coroutines.CancellationException
 import kotlinx.coroutines.cancel
 import kotlinx.coroutines.currentCoroutineContext
-import kotlinx.coroutines.flow.*
+import kotlinx.coroutines.flow.Flow
+import kotlinx.coroutines.flow.cancellable
+import kotlinx.coroutines.flow.onCompletion
+import kotlinx.coroutines.flow.onStart
 import kotlinx.coroutines.runBlocking
 import kotlinx.coroutines.sync.Mutex
 import kotlinx.coroutines.sync.withLock
@@ -26,7 +29,6 @@
 import org.vitrivr.cottontail.model.basics.TransactionId
 import java.util.*
 import java.util.concurrent.atomic.AtomicLong
-import kotlin.collections.HashSet
 import kotlin.coroutines.CoroutineContext
 
 /**
@@ -34,9 +36,9 @@
  * create and execute queries within different [TransactionImpl]s.
  *
  * @author Ralph Gasser
- * @version 3.0.0
+ * @version 1.5.0
  */
-class TransactionManager(private val catalogue: DefaultCatalogue, private val transactionHistorySize: Int, transactionTableSize: Int) {
+class TransactionManager(private val catalogue: DefaultCatalogue, transactionTableSize: Int, private val transactionHistorySize: Int) {
     /** Logger used for logging the output. */
     companion object {
         private val LOGGER = LoggerFactory.getLogger(TransactionManager::class.java)
@@ -70,33 +72,23 @@
      * @author Ralph Gasser
      * @version 1.4.0
      */
-<<<<<<< HEAD
-    inner class Transaction(override val type: TransactionType, override val readonly: Boolean = false) : LockHolder<DBO>(this@TransactionManager.tidCounter.getAndIncrement()), TransactionContext {
-=======
     inner class TransactionImpl(override val type: TransactionType) : LockHolder<DBO>(this@TransactionManager.tidCounter.getAndIncrement()), Transaction, TransactionContext {
->>>>>>> b00dbddf
 
         /** The [TransactionStatus] of this [TransactionImpl]. */
         @Volatile
         override var state: TransactionStatus = TransactionStatus.IDLE
             private set
 
-<<<<<<< HEAD
-        /** The [jetbrains.exodus.env.Transaction] used by this [Transaction]. */
-        override val xodusTx: jetbrains.exodus.env.Transaction = if (this.readonly) {
-            this@TransactionManager.catalogue.environment.beginReadonlyTransaction()
-        } else {
-            this@TransactionManager.catalogue.environment.beginTransaction()
-        }
-
-        /** Map of all [Tx] that have been created as part of this [Transaction]. */
-=======
+
+        /** The Xodus [Transaction] associated with this [TransactionContext]. */
+        override val xodusTx: jetbrains.exodus.env.Transaction = this@TransactionManager.catalogue.environment.beginTransaction()
+
         /** Map of all [Tx] that have been created as part of this [TransactionImpl]. */
->>>>>>> b00dbddf
         private val txns: MutableMap<DBO, Tx> = Object2ObjectMaps.synchronize(Object2ObjectLinkedOpenHashMap())
 
         /** A [Mutex] data structure used for synchronisation on the [TransactionImpl]. */
         private val mutex = Mutex()
+
 
         /** Number of [Tx] held by this [TransactionImpl]. */
         val numberOfTxs: Int
@@ -105,10 +97,6 @@
         /** Timestamp of when this [TransactionImpl] was created. */
         val created = System.currentTimeMillis()
 
-<<<<<<< HEAD
-        /** Timestamp of when this [Transaction] was either COMMITTED or ABORTED. */
-        var ended: Long? = null
-=======
         /** Timestamp of when this [TransactionImpl] was either COMMITTED or ABORTED. */
         var ended: Long? = null
             private set
@@ -132,7 +120,6 @@
 
         /** Flag indicating, that this [Transaction] was used to write data. */
         override var readonly: Boolean = true
->>>>>>> b00dbddf
             private set
 
         init {
@@ -225,37 +212,15 @@
         /**
          * Actually performs transaction rollback.
          */
-<<<<<<< HEAD
-        private fun commitInternal() {
-            check(this@Transaction.state === TransactionStatus.READY) { "Cannot commit transaction ${this@Transaction.txId} because it is in wrong state (s = ${this@Transaction.state})." }
-            this@Transaction.state = TransactionStatus.FINALIZING
-            try {
-                if (!this.readonly) {
-                    this@Transaction.txns.values.reversed().forEachIndexed { i, txn ->
-                        try {
-                            txn.beforeCommit()
-                        } catch (e: Throwable) {
-                            LOGGER.error("An error occurred while preparing commit for Tx $i (${txn.dbo.name}) of transaction ${this@Transaction.txId}.", e)
-
-                            /* Abort transaction. */
-                            this.xodusTx.abort()
-                            this@Transaction.finalize(false)
-                            return
-                        }
-=======
         private fun performCommit() {
             this@TransactionImpl.state = TransactionStatus.FINALIZING
             try {
                 this@TransactionImpl.txns.values.reversed().forEachIndexed { i, txn ->
                     try {
-                        txn.commit()
+                        txn.beforeCommit()
                     } catch (e: Throwable) {
                         LOGGER.error("An error occurred while committing Tx $i (${txn.dbo.name}) of transaction ${this@TransactionImpl.txId}. This is serious!", e)
->>>>>>> b00dbddf
-                    }
-
-                    /* Make commits to global transaction. */
-                    this.xodusTx.commit()
+                    }
                 }
             } finally {
                 this@TransactionImpl.finalize(true)
@@ -280,26 +245,12 @@
         private fun performRollback() {
             this@TransactionImpl.state = TransactionStatus.FINALIZING
             try {
-<<<<<<< HEAD
-                if (!this.readonly) {
-                    this@Transaction.txns.values.reversed().forEachIndexed { i, txn ->
-                        try {
-                            txn.beforeRollback()
-                        } catch (e: Throwable) {
-                            LOGGER.error("An error occurred while preparing rollback for Tx $i (${txn.dbo.name}) of transaction ${this@Transaction.txId}.", e)
-                            return@forEachIndexed
-                        }
-=======
                 this@TransactionImpl.txns.values.reversed().forEachIndexed { i, txn ->
                     try {
-                        txn.rollback()
+                        txn.beforeRollback()
                     } catch (e: Throwable) {
                         LOGGER.error("An error occurred while rolling back Tx $i (${txn.dbo.name}) of transaction ${this@TransactionImpl.txId}. This is serious!", e)
->>>>>>> b00dbddf
-                    }
-
-                    /* Make commits to global transaction. */
-                    this.xodusTx.abort()
+                    }
                 }
             } finally {
                 this@TransactionImpl.finalize(false)
