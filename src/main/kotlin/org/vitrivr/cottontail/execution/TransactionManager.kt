package org.vitrivr.cottontail.execution

import it.unimi.dsi.fastutil.Hash.VERY_FAST_LOAD_FACTOR
import it.unimi.dsi.fastutil.longs.Long2ObjectOpenHashMap
import it.unimi.dsi.fastutil.objects.Object2ObjectLinkedOpenHashMap
import it.unimi.dsi.fastutil.objects.Object2ObjectMaps
import kotlinx.coroutines.CancellationException
import kotlinx.coroutines.cancel
import kotlinx.coroutines.currentCoroutineContext
import kotlinx.coroutines.flow.Flow
import kotlinx.coroutines.flow.cancellable
import kotlinx.coroutines.flow.onCompletion
import kotlinx.coroutines.flow.onStart
import kotlinx.coroutines.runBlocking
import kotlinx.coroutines.sync.Mutex
import kotlinx.coroutines.sync.withLock
import org.slf4j.LoggerFactory
import org.vitrivr.cottontail.database.catalogue.DefaultCatalogue
import org.vitrivr.cottontail.database.general.DBO
import org.vitrivr.cottontail.database.general.Tx
import org.vitrivr.cottontail.database.locking.Lock
import org.vitrivr.cottontail.database.locking.LockHolder
import org.vitrivr.cottontail.database.locking.LockManager
import org.vitrivr.cottontail.database.locking.LockMode
import org.vitrivr.cottontail.database.operations.Operation
import org.vitrivr.cottontail.execution.TransactionManager.TransactionImpl
import org.vitrivr.cottontail.execution.operators.basics.Operator
import org.vitrivr.cottontail.model.basics.Record
import org.vitrivr.cottontail.model.basics.TransactionId
import java.util.*
import java.util.concurrent.atomic.AtomicLong
import kotlin.coroutines.CoroutineContext

/**
 * The default [TransactionManager] for Cottontail DB. It hosts all the necessary facilities to
 * create and execute queries within different [TransactionImpl]s.
 *
 * @author Ralph Gasser
 * @version 1.5.0
 */
class TransactionManager(private val catalogue: DefaultCatalogue, transactionTableSize: Int, private val transactionHistorySize: Int) {
    /** Logger used for logging the output. */
    companion object {
        private val LOGGER = LoggerFactory.getLogger(TransactionManager::class.java)
    }

    /** Map of [TransactionImpl]s that are currently PENDING or RUNNING. */
    private val transactions = Collections.synchronizedMap(Long2ObjectOpenHashMap<TransactionImpl>(transactionTableSize, VERY_FAST_LOAD_FACTOR))

    /** Internal counter to generate [TransactionId]s. Starts with 1 */
    private val tidCounter = AtomicLong(1L)

    /** The [LockManager] instance used by this [TransactionManager]. */
    val lockManager = LockManager<DBO>()

    /** List of ongoing or past transactions (limited to [transactionHistorySize] entries). */
    val transactionHistory = Collections.synchronizedList(LinkedList<TransactionImpl>())

    /**
     * Returns the [TransactionImpl] for the provided [TransactionId].
     *
     * @param txId [TransactionId] to return the [TransactionImpl] for.
     * @return [TransactionImpl] or null
     */
    operator fun get(txId: TransactionId): TransactionImpl? = this.transactions[txId]

    /**
     * A concrete [TransactionImpl] used for executing a query.
     *
     * A [TransactionImpl] can be of different [TransactionType]s. Their execution semantics may differ slightly.
     *
     * @author Ralph Gasser
     * @version 1.4.0
     */
    inner class TransactionImpl(override val type: TransactionType) : LockHolder<DBO>(this@TransactionManager.tidCounter.getAndIncrement()), Transaction, TransactionContext {

        /** The [TransactionStatus] of this [TransactionImpl]. */
        @Volatile
        override var state: TransactionStatus = TransactionStatus.IDLE
            private set


        /** The Xodus [Transaction] associated with this [TransactionContext]. */
        override val xodusTx: jetbrains.exodus.env.Transaction = this@TransactionManager.catalogue.environment.beginTransaction()

        /** Map of all [Tx] that have been created as part of this [TransactionImpl]. */
        private val txns: MutableMap<DBO, Tx> = Object2ObjectMaps.synchronize(Object2ObjectLinkedOpenHashMap())

        /** A [Mutex] data structure used for synchronisation on the [TransactionImpl]. */
        private val mutex = Mutex()


        /** Number of [Tx] held by this [TransactionImpl]. */
        val numberOfTxs: Int
            get() = this.txns.size

        /** Timestamp of when this [TransactionImpl] was created. */
        val created = System.currentTimeMillis()

        /** Timestamp of when this [TransactionImpl] was either COMMITTED or ABORTED. */
        var ended: Long? = null
            private set

        /** Number of queries executed successfully in this [TransactionImpl]. */
        @Volatile
        var numberOfSuccess: Int = 0
            private set

        /** Number of queries executed with an error in this [TransactionImpl]. */
        @Volatile
        var numberOfError: Int = 0
            private set

        /** A [HashSet] containing ALL [CoroutineContext] instances associated with execution in this [TransactionImpl], */
        private val activeContexts = HashSet<CoroutineContext>()

        /** Number of ongoing queries in this [TransactionImpl]. */
        val numberOfOngoing: Int
            get() = this.activeContexts.size

        /** Flag indicating, that this [Transaction] was used to write data. */
        override var readonly: Boolean = true
            private set

        init {
            /** Add this to transaction history and transaction table. */
            this@TransactionManager.transactions[this.txId] = this
            this@TransactionManager.transactionHistory.add(this)
            if (this@TransactionManager.transactionHistory.size >= this@TransactionManager.transactionHistorySize) {
                this@TransactionManager.transactionHistory.removeAt(0)
            }
        }

        /**
         * Returns the [Tx] for the provided [DBO]. Creating [Tx] through this method makes sure,
         * that only on [Tx] per [DBO] and [TransactionImpl] is created.
         *
         * @param dbo [DBO] to return the [Tx] for.
         * @return entity [Tx]
         */
        override fun getTx(dbo: DBO): Tx = this.txns.computeIfAbsent(dbo) { dbo.newTx(this) }

        /**
         * Tries to acquire a [Lock] on a [DBO] for the given [LockMode]. This call is delegated to the
         * [LockManager] and really just a convenient way for [Tx] objects to obtain locks.
         *
         * @param dbo [DBO] The [DBO] to request the lock for.
         * @param mode The desired [LockMode]
         */
        override fun requestLock(dbo: DBO, mode: LockMode) = this@TransactionManager.lockManager.lock(this, dbo, mode)

        /**
         * Signals a [Operation.DataManagementOperation] to this [TransactionImpl].
         *
         * Implementing methods must process these [Operation.DataManagementOperation]s quickly, since they are usually
         * triggered during an ongoing transaction.
         *
         * @param action The [Operation.DataManagementOperation] that has been reported.
         */
        override fun signalEvent(action: Operation.DataManagementOperation) {
            /* ToDo: Do something with the events. */
        }

        /**
         * Schedules an [Operator] for execution in this [TransactionImpl] and blocks, until execution has completed.
         *
         * @param operator The [Operator.SinkOperator] that should be executed.
         */
        override fun execute(operator: Operator): Flow<Record> = operator.toFlow(this).onStart {
            this@TransactionImpl.mutex.withLock {  /* Update transaction state; synchronise with ongoing COMMITS or ROLLBACKS. */
                check(this@TransactionImpl.state.canExecute) {
                    "Cannot start execution of transaction ${this@TransactionImpl.txId} because it is in the wrong state (s = ${this@TransactionImpl.state})."
                }
                this@TransactionImpl.state = TransactionStatus.RUNNING
                this@TransactionImpl.activeContexts.add(currentCoroutineContext())
            }
        }.onCompletion {
            this@TransactionImpl.mutex.withLock { /* Update transaction state; synchronise with ongoing COMMITS or ROLLBACKS. */
                this@TransactionImpl.activeContexts.remove(currentCoroutineContext())
                if (it == null) {
                    this@TransactionImpl.numberOfSuccess += 1
                    if (this@TransactionImpl.numberOfOngoing == 0 && this@TransactionImpl.state == TransactionStatus.RUNNING) {
                        this@TransactionImpl.state = TransactionStatus.IDLE
                    }
                } else {
                    this@TransactionImpl.numberOfError += 1
                    this@TransactionImpl.state = TransactionStatus.ERROR

                }
            }
        }.cancellable()

        /**
         * Commits this [TransactionImpl] thus finalizing and persisting all operations executed so far.
         */
        override fun commit() = runBlocking {
            this@TransactionImpl.mutex.withLock { /* Synchronise with ongoing COMMITS, ROLLBACKS or queries that are being scheduled. */
                check(this@TransactionImpl.state.canCommit) {
                    "Unable to commit transaction ${this@TransactionImpl.txId} because it is in wrong state (s = ${this@TransactionImpl.state})."
                }
<<<<<<< HEAD
                this@TransactionImpl.performCommit()
            }
        }

        /**
         * Actually performs transaction rollback.
         */
        private fun performCommit() {
            this@TransactionImpl.state = TransactionStatus.FINALIZING
            var commit = false
            try {
                this@TransactionImpl.txns.values.reversed().forEachIndexed { i, txn ->
                    try {
                        txn.beforeCommit()
                    } catch (e: Throwable) {
                        LOGGER.error("An error occurred while committing Tx $i (${txn.dbo.name}) of transaction ${this@TransactionImpl.txId}. This is serious!", e)
=======
                this@TransactionImpl.state = TransactionStatus.FINALIZING
                try {
                    this@TransactionImpl.txns.values.reversed().forEachIndexed { i, txn ->
                        try {
                            txn.commit()
                        } catch (e: Throwable) {
                            LOGGER.error("An error occurred while committing Tx $i (${txn.dbo.name}) of transaction ${this@TransactionImpl.txId}. This is serious!", e)
                        }
>>>>>>> b5546015
                    }
                } finally {
                    this@TransactionImpl.finalize(true)
                }
<<<<<<< HEAD
                commit = this.xodusTx.commit()
            } finally {
                if (!commit) this.xodusTx.abort()
                this@TransactionImpl.finalize(commit)
=======
>>>>>>> b5546015
            }
        }

        /**
         * Rolls back this [TransactionImpl] thus reverting all operations executed so far.
         */
        override fun rollback() = runBlocking {
            this@TransactionImpl.mutex.withLock {
                check(this@TransactionImpl.state.canRollback) {
                    "Unable to rollback transaction ${this@TransactionImpl.txId} because it is in wrong state (s = ${this@TransactionImpl.state})."
                }
                this@TransactionImpl.performRollback()
            }
        }

        /**
         * Kills this [TransactionImpl] interrupting all running queries and rolling it back.
         */
        override fun kill() = runBlocking {
            this@TransactionImpl.mutex.withLock {
                if (this@TransactionImpl.state === TransactionStatus.RUNNING) {
                    this@TransactionImpl.activeContexts.forEach {
                        it.cancel(CancellationException("Transaction ${this@TransactionImpl.txId} was killed by user."))
                    }
                } else if (this@TransactionImpl.state.canRollback) {
                    this@TransactionImpl.performRollback()
                } else {
                    throw IllegalStateException( "Unable to kill transaction ${this@TransactionImpl.txId} because it is in wrong state (s = ${this@TransactionImpl.state}).")
                }
            }
        }

        /**
         * Actually performs transaction rollback.
         */
        private fun performRollback() {
            this@TransactionImpl.state = TransactionStatus.FINALIZING
            try {
                this@TransactionImpl.txns.values.reversed().forEachIndexed { i, txn ->
                    try {
                        txn.beforeRollback()
                    } catch (e: Throwable) {
                        LOGGER.error("An error occurred while rolling back Tx $i (${txn.dbo.name}) of transaction ${this@TransactionImpl.txId}. This is serious!", e)
                    }
                }
                this.xodusTx.abort()
            } finally {
                this@TransactionImpl.finalize(false)
            }
        }

        /**
         * Finalizes the state of this [TransactionImpl].
         *
         * @param committed True if [TransactionImpl] was committed, false otherwise.
         */
        private fun finalize(committed: Boolean) {
            this@TransactionImpl.allLocks().forEach { this@TransactionManager.lockManager.unlock(this@TransactionImpl, it.obj) }
            this@TransactionImpl.txns.clear()
            this@TransactionImpl.ended = System.currentTimeMillis()
            this@TransactionImpl.state = if (committed) {
                TransactionStatus.COMMIT
            } else {
                TransactionStatus.ROLLBACK
            }
            this@TransactionManager.transactions.remove(this@TransactionImpl.txId)
        }
    }
}<|MERGE_RESOLUTION|>--- conflicted
+++ resolved
@@ -29,6 +29,7 @@
 import org.vitrivr.cottontail.model.basics.TransactionId
 import java.util.*
 import java.util.concurrent.atomic.AtomicLong
+import kotlin.collections.HashSet
 import kotlin.coroutines.CoroutineContext
 
 /**
@@ -79,7 +80,6 @@
         override var state: TransactionStatus = TransactionStatus.IDLE
             private set
 
-
         /** The Xodus [Transaction] associated with this [TransactionContext]. */
         override val xodusTx: jetbrains.exodus.env.Transaction = this@TransactionManager.catalogue.environment.beginTransaction()
 
@@ -88,7 +88,6 @@
 
         /** A [Mutex] data structure used for synchronisation on the [TransactionImpl]. */
         private val mutex = Mutex()
-
 
         /** Number of [Tx] held by this [TransactionImpl]. */
         val numberOfTxs: Int
@@ -181,11 +180,16 @@
                     this@TransactionImpl.numberOfSuccess += 1
                     if (this@TransactionImpl.numberOfOngoing == 0 && this@TransactionImpl.state == TransactionStatus.RUNNING) {
                         this@TransactionImpl.state = TransactionStatus.IDLE
+                        if (this@TransactionImpl.type.autoCommit) {
+                            this@TransactionImpl.performCommit()
+                        }
                     }
                 } else {
                     this@TransactionImpl.numberOfError += 1
                     this@TransactionImpl.state = TransactionStatus.ERROR
-
+                    if (this@TransactionImpl.type.autoRollback) {
+                        this@TransactionImpl.performRollback()
+                    }
                 }
             }
         }.cancellable()
@@ -198,7 +202,6 @@
                 check(this@TransactionImpl.state.canCommit) {
                     "Unable to commit transaction ${this@TransactionImpl.txId} because it is in wrong state (s = ${this@TransactionImpl.state})."
                 }
-<<<<<<< HEAD
                 this@TransactionImpl.performCommit()
             }
         }
@@ -215,27 +218,12 @@
                         txn.beforeCommit()
                     } catch (e: Throwable) {
                         LOGGER.error("An error occurred while committing Tx $i (${txn.dbo.name}) of transaction ${this@TransactionImpl.txId}. This is serious!", e)
-=======
-                this@TransactionImpl.state = TransactionStatus.FINALIZING
-                try {
-                    this@TransactionImpl.txns.values.reversed().forEachIndexed { i, txn ->
-                        try {
-                            txn.commit()
-                        } catch (e: Throwable) {
-                            LOGGER.error("An error occurred while committing Tx $i (${txn.dbo.name}) of transaction ${this@TransactionImpl.txId}. This is serious!", e)
-                        }
->>>>>>> b5546015
-                    }
-                } finally {
-                    this@TransactionImpl.finalize(true)
-                }
-<<<<<<< HEAD
+                    }
+                }
                 commit = this.xodusTx.commit()
             } finally {
                 if (!commit) this.xodusTx.abort()
                 this@TransactionImpl.finalize(commit)
-=======
->>>>>>> b5546015
             }
         }
 
