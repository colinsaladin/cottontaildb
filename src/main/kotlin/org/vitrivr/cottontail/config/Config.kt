package org.vitrivr.cottontail.config

import kotlinx.serialization.Serializable
import kotlinx.serialization.json.Json
import org.vitrivr.cottontail.utilities.serializers.PathSerializer
import java.nio.file.Files
import java.nio.file.Path

/**
 * Cottontail DB configuration class.
 *
 * @author Ralph Gasser
 * @version 1.4.0
 */
@Serializable
data class Config(
        /** Path to the root data folder used by Cottontail DB. */
        @Serializable(with = PathSerializer::class)
        val root: Path,

        /** Flag indicating whether to start the CLI upon starting Cottontail DB.*/
        val cli: Boolean = true,

        /** Flag indicating whether Cottontail DB should be allowed to start even in the presence of broken indexes.*/
        val allowBrokenIndex: Boolean = true,

        /** Path to a custom Log4j2 config file (XML). Defaults to null! */
        val logConfig: Path? = null,

        /** Reference to [MapDBConfig], which contains configuration regarding the memory usage of Cottontail DB. */
        val mapdb: MapDBConfig = MapDBConfig(),

<<<<<<< HEAD
        /** Reference to [ExecutionConfig], which contains configuration regarding query execution in Cottontail DB. */
        val execution: ExecutionConfig = ExecutionConfig()
) {
        companion object {

                /**
                 * Loads and returns a [Config] from a file [Path].
                 *
                 * @param path The [Path] to read the [Config] from.
                 * @return [Config]
                 */
                fun load(path: Path) = Files.newBufferedReader(path).use {
                        Json.decodeFromString(serializer(), it.readText())
                }
        }
}
=======
        /** Reference to [ServerConfig], which contains configuration regarding the gRPC server. */
        val server: ServerConfig = ServerConfig(),

        /** Reference to [ExecutionConfig], which contains configuration regarding execution in Cottontail DB. */
        val execution: ExecutionConfig = ExecutionConfig(),

        /** Reference to [CacheConfig], which contains configuration regarding caches in Cottontail DB. */
        val cache: CacheConfig = CacheConfig()
)
>>>>>>> f6ee2e13
<|MERGE_RESOLUTION|>--- conflicted
+++ resolved
@@ -1,9 +1,7 @@
 package org.vitrivr.cottontail.config
 
 import kotlinx.serialization.Serializable
-import kotlinx.serialization.json.Json
 import org.vitrivr.cottontail.utilities.serializers.PathSerializer
-import java.nio.file.Files
 import java.nio.file.Path
 
 /**
@@ -30,24 +28,6 @@
         /** Reference to [MapDBConfig], which contains configuration regarding the memory usage of Cottontail DB. */
         val mapdb: MapDBConfig = MapDBConfig(),
 
-<<<<<<< HEAD
-        /** Reference to [ExecutionConfig], which contains configuration regarding query execution in Cottontail DB. */
-        val execution: ExecutionConfig = ExecutionConfig()
-) {
-        companion object {
-
-                /**
-                 * Loads and returns a [Config] from a file [Path].
-                 *
-                 * @param path The [Path] to read the [Config] from.
-                 * @return [Config]
-                 */
-                fun load(path: Path) = Files.newBufferedReader(path).use {
-                        Json.decodeFromString(serializer(), it.readText())
-                }
-        }
-}
-=======
         /** Reference to [ServerConfig], which contains configuration regarding the gRPC server. */
         val server: ServerConfig = ServerConfig(),
 
@@ -56,5 +36,4 @@
 
         /** Reference to [CacheConfig], which contains configuration regarding caches in Cottontail DB. */
         val cache: CacheConfig = CacheConfig()
-)
->>>>>>> f6ee2e13
+)