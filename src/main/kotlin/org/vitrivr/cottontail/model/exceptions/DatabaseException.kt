--- conflicted
+++ resolved
@@ -72,19 +72,13 @@
     class IndexNotSupportedException(val index: Name.IndexName, val reason: String) : DatabaseException("Index '$index' could not be created: $reason")
 
     /**
-<<<<<<< HEAD
-     * Thrown upon creation of an [Entity][org.vitrivr.cottontail.database.entity.Entity] if a duplicate column name is encountered.
-     *
-     * @param column [Name.ColumnName] of the [Column][org.vitrivr.cottontail.database.column.Column]s in the definition.
-=======
      * Thrown upon creation of an [Entity][org.vitrivr.cottontail.database.entity.DefaultEntity]
      * if the definition contains duplicate column names.
      *
      * @param entity [Name] of the affected [Entity][org.vitrivr.cottontail.database.entity.DefaultEntity]
      * @param columns [Name] of the [Column][org.vitrivr.cottontail.database.column.Column]s in the definition.
->>>>>>> b6c0e44c
      */
-    class DuplicateColumnException(column: Name.ColumnName) : DatabaseException("Column $column could not be created because a duplicate entry was encountered!")
+    class DuplicateColumnException(entity: Name.EntityName, columns: Collection<Name>) : DatabaseException("Entity '$entity' could not be created because it contains duplicate column names (c=[${columns.joinToString(",")}])!")
 
     /**
      * Thrown whenever trying to access a [Column][org.vitrivr.cottontail.database.column.Column]
@@ -105,8 +99,7 @@
     /**
      *
      */
-    class ColumnTypeUnexpectedException(column: Name, expected: Type<*>, actual: Type<*>) :
-        DatabaseException("Column '$column' has wrong type (expected: ${expected.name}, actual: ${actual.name}).")
+    class ColumnTypeUnexpectedException(column: Name, expected: Type<*>, actual: Type<*>) : DatabaseException("Column '$column' has wrong type (expected: ${expected.name}, actual: ${actual.name}).")
 
     /**
      * Thrown when the Cottontail DB engine expects a different type of file.
