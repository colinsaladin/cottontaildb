package ch.unibas.dmi.dbis.cottontail

import ch.unibas.dmi.dbis.cottontail.config.Config
import ch.unibas.dmi.dbis.cottontail.database.catalogue.Catalogue
import ch.unibas.dmi.dbis.cottontail.database.column.ColumnDef
import ch.unibas.dmi.dbis.cottontail.database.column.FloatArrayColumnType
import ch.unibas.dmi.dbis.cottontail.database.column.StringColumnType
import ch.unibas.dmi.dbis.cottontail.database.general.begin
import ch.unibas.dmi.dbis.cottontail.execution.tasks.knn.FullscanFloatKnnTask
import ch.unibas.dmi.dbis.cottontail.execution.tasks.projection.ColumnProjectionTask
import ch.unibas.dmi.dbis.cottontail.knn.metrics.Distance
<<<<<<< HEAD
=======
import ch.unibas.dmi.dbis.cottontail.model.basics.StandaloneRecord
import ch.unibas.dmi.dbis.cottontail.sql.Context
>>>>>>> e48dc369
import ch.unibas.dmi.dbis.cottontail.utilities.VectorUtility

import com.google.gson.GsonBuilder
import kotlinx.serialization.json.JSON

<<<<<<< HEAD
import java.io.IOException
import java.lang.IllegalArgumentException
=======
>>>>>>> e48dc369
import java.nio.file.Files
import java.nio.file.Paths


object Playground {

    @JvmStatic
    fun main(args: Array<String>) {
        val path = args[0]
        Files.newBufferedReader(Paths.get(path)).use { reader ->
            val config = JSON.parse(Config.serializer(), reader.readText())
            parse(config)
        }
    }



    fun parse(config: Config) {
        val catalogue = Catalogue(config)


        val vector = VectorUtility.randomFloatVector(512)
        val literal = "[${vector.joinToString(",")}]"

        val statement = "SELECT KNN(feature,L2,$literal), id FROM cottontail.test ORDER BY distance LIMIT 10000"
        val engine = ch.unibas.dmi.dbis.cottontail.execution.ExecutionEngine(config)

        val context = engine.parse(statement, Context(catalogue, emptyList()))
        context.statements
    }

    fun loadAndRead(config: Config) {
<<<<<<< HEAD
        try {
            val schema = Schema("cottontail", config)
            val entity = schema.get("test")
            val tx = entity.Tx(readonly = true)

            val block = {
                val start = System.currentTimeMillis()
                val container = KnnContainer(10000,VectorUtility.randomFloatVector(2048), Distance.L2)
                var error = 0
                tx.forEachColumn({ l: Long, floats: FloatArray -> try {container.add(l,floats)} catch(e: IllegalArgumentException) {error += 1} }, ColumnDef.withAttributes("feature","FLOAT_VEC", 2048))
                println("${Thread.currentThread().name}: kNN for d=${container.distance::class.simpleName} L2n=${container.knn.size}, s=${tx.count()}, e=$error vectors took ${System.currentTimeMillis() - start} ms")
            }

            for (i in 1..1) {
                thread(start = true, block = block)
            }
=======

        val catalogue = Catalogue(config)
        val schema = catalogue.getSchema("cottontail")
        val entity = schema.getEntity("test")

        val engine = ch.unibas.dmi.dbis.cottontail.execution.ExecutionEngine(config)

        val plan = engine.newExecutionPlan()
        val d = 512
        val n = 10000

>>>>>>> e48dc369

        val kNNTask = FullscanFloatKnnTask(entity, ColumnDef.withAttributes("feature","FLOAT_VEC", d), VectorUtility.randomFloatVector(d), Distance.L2, n)

        plan.addTask(kNNTask)
        plan.addTask(ColumnProjectionTask(entity, ColumnDef.withAttributes("id","STRING")), kNNTask.id)


        val results = plan.execute()
        println("Success!")
    }


    fun loadAndPersist(config: Config) {
<<<<<<< HEAD
        val schema = Schema.create("cottontail", config)
        schema.createEntity("test", ColumnDef("id", StringColumnType()), ColumnDef("feature", FloatArrayColumnType(),2048))
        val entity = schema.get("test")
        for (i in 1..39) {
            val path = Paths.get("/Users/gassra02/Downloads/data/features_conceptmasksade20k_$i.json")
            if (Files.exists(path)) {
                val tx = entity.Tx(readonly = false)
                tx.begin {
                    Files.newBufferedReader(path).use { reader ->
                        val gson = GsonBuilder().create()
                        val features = gson.fromJson(reader, Array<Feature>::class.java)
                        val start = System.currentTimeMillis()
                        for (f in features) {
                            tx.insert(mapOf(
                                    Pair(ColumnDef.withAttributes("id", "STRING"), f.id),
                                    Pair(ColumnDef.withAttributes("feature", "FLOAT_VEC", 2048), f.feature)
                            ))
                        }
                        println(String.format("Writing %d vectors took %d ms", features.size, System.currentTimeMillis() - start))
                    }
                    true
                }

=======


        Catalogue.init(config)

        val catalogue = Catalogue(config)
        catalogue.createSchema("cottontail")

        /* Load schema. */
        val schema = catalogue.getSchema("cottontail")
        schema.createEntity("test", ColumnDef("id", StringColumnType()), ColumnDef("feature", FloatArrayColumnType(), 512))
        val entity = schema.getEntity("test")

        for (i in 1..76) {
            Files.newBufferedReader(Paths.get("/Volumes/Data (Mac)/Extracted/features_surfmf25k512_$i.json")).use { reader ->
                val gson = GsonBuilder().create()
                val features = gson.fromJson(reader, Array<Feature>::class.java)
                val start = System.currentTimeMillis()
                entity.Tx(readonly = false).begin {
                    for (f in features) {
                        it.insert(StandaloneRecord(null, ColumnDef.withAttributes("id","STRING"), ColumnDef.withAttributes("feature","FLOAT_VEC")).assign(f.id, f.feature))
                    }
                    true
                }
                println("Writing ${features.size} vectors took ${System.currentTimeMillis() - start} ms.")
>>>>>>> e48dc369
            }
        }
    }
}<|MERGE_RESOLUTION|>--- conflicted
+++ resolved
@@ -9,21 +9,13 @@
 import ch.unibas.dmi.dbis.cottontail.execution.tasks.knn.FullscanFloatKnnTask
 import ch.unibas.dmi.dbis.cottontail.execution.tasks.projection.ColumnProjectionTask
 import ch.unibas.dmi.dbis.cottontail.knn.metrics.Distance
-<<<<<<< HEAD
-=======
 import ch.unibas.dmi.dbis.cottontail.model.basics.StandaloneRecord
 import ch.unibas.dmi.dbis.cottontail.sql.Context
->>>>>>> e48dc369
 import ch.unibas.dmi.dbis.cottontail.utilities.VectorUtility
 
 import com.google.gson.GsonBuilder
 import kotlinx.serialization.json.JSON
 
-<<<<<<< HEAD
-import java.io.IOException
-import java.lang.IllegalArgumentException
-=======
->>>>>>> e48dc369
 import java.nio.file.Files
 import java.nio.file.Paths
 
@@ -56,24 +48,6 @@
     }
 
     fun loadAndRead(config: Config) {
-<<<<<<< HEAD
-        try {
-            val schema = Schema("cottontail", config)
-            val entity = schema.get("test")
-            val tx = entity.Tx(readonly = true)
-
-            val block = {
-                val start = System.currentTimeMillis()
-                val container = KnnContainer(10000,VectorUtility.randomFloatVector(2048), Distance.L2)
-                var error = 0
-                tx.forEachColumn({ l: Long, floats: FloatArray -> try {container.add(l,floats)} catch(e: IllegalArgumentException) {error += 1} }, ColumnDef.withAttributes("feature","FLOAT_VEC", 2048))
-                println("${Thread.currentThread().name}: kNN for d=${container.distance::class.simpleName} L2n=${container.knn.size}, s=${tx.count()}, e=$error vectors took ${System.currentTimeMillis() - start} ms")
-            }
-
-            for (i in 1..1) {
-                thread(start = true, block = block)
-            }
-=======
 
         val catalogue = Catalogue(config)
         val schema = catalogue.getSchema("cottontail")
@@ -85,7 +59,6 @@
         val d = 512
         val n = 10000
 
->>>>>>> e48dc369
 
         val kNNTask = FullscanFloatKnnTask(entity, ColumnDef.withAttributes("feature","FLOAT_VEC", d), VectorUtility.randomFloatVector(d), Distance.L2, n)
 
@@ -99,31 +72,6 @@
 
 
     fun loadAndPersist(config: Config) {
-<<<<<<< HEAD
-        val schema = Schema.create("cottontail", config)
-        schema.createEntity("test", ColumnDef("id", StringColumnType()), ColumnDef("feature", FloatArrayColumnType(),2048))
-        val entity = schema.get("test")
-        for (i in 1..39) {
-            val path = Paths.get("/Users/gassra02/Downloads/data/features_conceptmasksade20k_$i.json")
-            if (Files.exists(path)) {
-                val tx = entity.Tx(readonly = false)
-                tx.begin {
-                    Files.newBufferedReader(path).use { reader ->
-                        val gson = GsonBuilder().create()
-                        val features = gson.fromJson(reader, Array<Feature>::class.java)
-                        val start = System.currentTimeMillis()
-                        for (f in features) {
-                            tx.insert(mapOf(
-                                    Pair(ColumnDef.withAttributes("id", "STRING"), f.id),
-                                    Pair(ColumnDef.withAttributes("feature", "FLOAT_VEC", 2048), f.feature)
-                            ))
-                        }
-                        println(String.format("Writing %d vectors took %d ms", features.size, System.currentTimeMillis() - start))
-                    }
-                    true
-                }
-
-=======
 
 
         Catalogue.init(config)
@@ -148,7 +96,6 @@
                     true
                 }
                 println("Writing ${features.size} vectors took ${System.currentTimeMillis() - start} ms.")
->>>>>>> e48dc369
             }
         }
     }
